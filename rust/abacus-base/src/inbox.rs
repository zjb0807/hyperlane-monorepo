use abacus_core::{
    db::AbacusDB, AbacusCommon, AbacusContract, Address, ChainCommunicationError, Inbox,
    MessageStatus, TxOutcome,
};
use abacus_test::mocks::inbox::MockInboxContract;
use async_trait::async_trait;
use ethers::core::types::H256;
use eyre::Result;

use abacus_ethereum::EthereumInbox;
use std::sync::Arc;

/// Caching inbox type
#[derive(Debug)]
pub struct CachingInbox {
    inbox: Inboxes,
    db: AbacusDB,
}

impl std::fmt::Display for CachingInbox {
    fn fmt(&self, f: &mut std::fmt::Formatter<'_>) -> std::fmt::Result {
        write!(f, "{:?}", self)
    }
}

impl CachingInbox {
    /// Instantiate new CachingInbox
    pub fn new(inbox: Inboxes, db: AbacusDB) -> Self {
        Self { inbox, db }
    }

    /// Return handle on inbox object
    pub fn inbox(&self) -> Inboxes {
        self.inbox.clone()
    }

    /// Return handle on AbacusDB
    pub fn db(&self) -> AbacusDB {
        self.db.clone()
    }
}

#[async_trait]
impl Inbox for CachingInbox {
    async fn remote_domain(&self) -> Result<u32, ChainCommunicationError> {
        self.inbox.remote_domain().await
    }

    async fn message_status(&self, leaf: H256) -> Result<MessageStatus, ChainCommunicationError> {
        self.inbox.message_status(leaf).await
    }

<<<<<<< HEAD
    fn contract_address(&self) -> Address {
=======
    fn contract_address(&self) -> Option<Address> {
>>>>>>> af5bcaa2
        self.inbox.contract_address()
    }
}

impl AbacusContract for CachingInbox {
    fn chain_name(&self) -> &str {
        self.inbox.chain_name()
    }
}

#[async_trait]
impl AbacusCommon for CachingInbox {
    fn local_domain(&self) -> u32 {
        self.inbox.local_domain()
    }

    async fn status(&self, txid: H256) -> Result<Option<TxOutcome>, ChainCommunicationError> {
        self.inbox.status(txid).await
    }

    async fn validator_manager(&self) -> Result<H256, ChainCommunicationError> {
        self.inbox.validator_manager().await
    }
}

#[derive(Debug, Clone)]
/// Arc wrapper for InboxVariants enum
pub struct Inboxes(Arc<InboxVariants>);

impl From<InboxVariants> for Inboxes {
    fn from(inboxes: InboxVariants) -> Self {
        Self(Arc::new(inboxes))
    }
}

impl std::ops::Deref for Inboxes {
    type Target = Arc<InboxVariants>;

    fn deref(&self) -> &Self::Target {
        &self.0
    }
}

impl std::ops::DerefMut for Inboxes {
    fn deref_mut(&mut self) -> &mut Self::Target {
        &mut self.0
    }
}

/// Inbox type
#[derive(Debug)]
pub enum InboxVariants {
    /// Ethereum inbox contract
    Ethereum(Box<dyn Inbox>),
    /// Mock inbox contract
    Mock(Box<MockInboxContract>),
    /// Other inbox variant
    Other(Box<dyn Inbox>),
}

impl InboxVariants {
    /// Calls checkpoint on mock variant. Should
    /// only be used during tests.
    #[doc(hidden)]
    pub fn checkpoint(&mut self) {
        if let InboxVariants::Mock(inbox) = self {
            inbox.checkpoint();
        } else {
            panic!("Inbox should be mock variant!");
        }
    }
}

impl<M> From<EthereumInbox<M>> for Inboxes
where
    M: ethers::providers::Middleware + 'static,
{
    fn from(inbox: EthereumInbox<M>) -> Self {
        InboxVariants::Ethereum(Box::new(inbox)).into()
    }
}

impl From<MockInboxContract> for Inboxes {
    fn from(inbox: MockInboxContract) -> Self {
        InboxVariants::Mock(Box::new(inbox)).into()
    }
}

impl From<Box<dyn Inbox>> for Inboxes {
    fn from(inbox: Box<dyn Inbox>) -> Self {
        InboxVariants::Other(inbox).into()
    }
}

#[async_trait]
impl Inbox for InboxVariants {
    async fn remote_domain(&self) -> Result<u32, ChainCommunicationError> {
        match self {
            InboxVariants::Ethereum(inbox) => inbox.remote_domain().await,
            InboxVariants::Mock(mock_inbox) => mock_inbox.remote_domain().await,
            InboxVariants::Other(inbox) => inbox.remote_domain().await,
        }
    }

    async fn message_status(&self, leaf: H256) -> Result<MessageStatus, ChainCommunicationError> {
        match self {
            InboxVariants::Ethereum(inbox) => inbox.message_status(leaf).await,
            InboxVariants::Mock(mock_inbox) => mock_inbox.message_status(leaf).await,
            InboxVariants::Other(inbox) => inbox.message_status(leaf).await,
        }
    }

<<<<<<< HEAD
    fn contract_address(&self) -> Address {
        match self {
            InboxVariants::Ethereum(inbox) => inbox.contract_address(),
            InboxVariants::Mock(mock_inbox) => mock_inbox.contract_address(),
            InboxVariants::Other(_) => unimplemented!(),
=======
    fn contract_address(&self) -> Option<Address> {
        match self {
            InboxVariants::Ethereum(inbox) => inbox.contract_address(),
            InboxVariants::Mock(mock_inbox) => mock_inbox.contract_address(),
            InboxVariants::Other(_) => None,
>>>>>>> af5bcaa2
        }
    }
}

impl AbacusContract for InboxVariants {
    fn chain_name(&self) -> &str {
        match self {
            InboxVariants::Ethereum(inbox) => inbox.chain_name(),
            InboxVariants::Mock(mock_inbox) => mock_inbox.chain_name(),
            InboxVariants::Other(inbox) => inbox.chain_name(),
        }
    }
}

#[async_trait]
impl AbacusCommon for InboxVariants {
    fn local_domain(&self) -> u32 {
        match self {
            InboxVariants::Ethereum(inbox) => inbox.local_domain(),
            InboxVariants::Mock(mock_inbox) => mock_inbox.local_domain(),
            InboxVariants::Other(inbox) => inbox.local_domain(),
        }
    }

    async fn status(&self, txid: H256) -> Result<Option<TxOutcome>, ChainCommunicationError> {
        match self {
            InboxVariants::Ethereum(inbox) => inbox.status(txid).await,
            InboxVariants::Mock(mock_inbox) => mock_inbox.status(txid).await,
            InboxVariants::Other(inbox) => inbox.status(txid).await,
        }
    }

    async fn validator_manager(&self) -> Result<H256, ChainCommunicationError> {
        match self {
            InboxVariants::Ethereum(inbox) => inbox.validator_manager().await,
            InboxVariants::Mock(mock_inbox) => mock_inbox.validator_manager().await,
            InboxVariants::Other(inbox) => inbox.validator_manager().await,
        }
    }
}<|MERGE_RESOLUTION|>--- conflicted
+++ resolved
@@ -50,11 +50,7 @@
         self.inbox.message_status(leaf).await
     }
 
-<<<<<<< HEAD
-    fn contract_address(&self) -> Address {
-=======
     fn contract_address(&self) -> Option<Address> {
->>>>>>> af5bcaa2
         self.inbox.contract_address()
     }
 }
@@ -167,19 +163,11 @@
         }
     }
 
-<<<<<<< HEAD
-    fn contract_address(&self) -> Address {
-        match self {
-            InboxVariants::Ethereum(inbox) => inbox.contract_address(),
-            InboxVariants::Mock(mock_inbox) => mock_inbox.contract_address(),
-            InboxVariants::Other(_) => unimplemented!(),
-=======
     fn contract_address(&self) -> Option<Address> {
         match self {
             InboxVariants::Ethereum(inbox) => inbox.contract_address(),
             InboxVariants::Mock(mock_inbox) => mock_inbox.contract_address(),
             InboxVariants::Other(_) => None,
->>>>>>> af5bcaa2
         }
     }
 }
