use std::{sync::Arc, time::Duration};

use eyre::Result;
use prometheus::IntGauge;
use tokio::{
    sync::{mpsc, watch},
    task::JoinHandle,
    time::Instant,
};
use tracing::{debug, info_span, instrument, instrument::Instrumented, warn, Instrument};

<<<<<<< HEAD
use abacus_base::{CachingMailbox, CoreMetrics};
use abacus_core::{db::AbacusDB, AbacusContract, AbacusMessage, Mailbox, MultisigSignedCheckpoint};
=======
use abacus_base::{CoreMetrics, InboxContracts};
use abacus_core::{db::AbacusDB, AbacusChain, CommittedMessage, MultisigSignedCheckpoint};
>>>>>>> 4e760958

use crate::{merkle_tree_builder::MerkleTreeBuilder, settings::matching_list::MatchingList};

use super::SubmitMessageArgs;

#[derive(Debug)]
pub(crate) struct MessageProcessor {
    db: AbacusDB,
    destination_mailbox: CachingMailbox,
    whitelist: Arc<MatchingList>,
    blacklist: Arc<MatchingList>,
    metrics: MessageProcessorMetrics,
    tx_msg: mpsc::UnboundedSender<SubmitMessageArgs>,
    ckpt_rx: watch::Receiver<Option<MultisigSignedCheckpoint>>,
    prover_sync: MerkleTreeBuilder,
    message_nonce: u32,
}

impl MessageProcessor {
    #[allow(clippy::too_many_arguments)]
    pub(crate) fn new(
        db: AbacusDB,
        destination_mailbox: CachingMailbox,
        whitelist: Arc<MatchingList>,
        blacklist: Arc<MatchingList>,
        metrics: MessageProcessorMetrics,
        tx_msg: mpsc::UnboundedSender<SubmitMessageArgs>,
        ckpt_rx: watch::Receiver<Option<MultisigSignedCheckpoint>>,
    ) -> Self {
        Self {
            db: db.clone(),
            destination_mailbox,
            whitelist,
            blacklist,
            metrics,
            tx_msg,
            ckpt_rx,
            prover_sync: MerkleTreeBuilder::new(db),
            message_nonce: 0,
        }
    }

    pub(crate) fn spawn(self) -> Instrumented<JoinHandle<Result<()>>> {
        let span = info_span!("MessageProcessor");
        tokio::spawn(async move { self.main_loop().await }).instrument(span)
    }

    #[instrument(ret, err, skip(self), fields(chain=self.destination_mailbox.chain_name(), domain=?self.destination_mailbox.local_domain()), level = "info")]
    async fn main_loop(mut self) -> Result<()> {
        // Ensure that there is at least one valid, known checkpoint before starting
        // work loop.
        loop {
            self.ckpt_rx.changed().await?;
            if self.ckpt_rx.borrow().clone().is_some() {
                break;
            }
        }
        // Forever, scan AbacusDB looking for new messages to send. When criteria are
        // satisfied or the message is disqualified, push the message onto
        // self.tx_msg and then continue the scan at the next highest
        // nonce.
        loop {
            self.tick().await?;
        }
    }

    /// One round of processing, extracted from infinite work loop for
    /// testing purposes.
    async fn tick(&mut self) -> Result<()> {
        self.metrics
            .processor_loop_gauge
            .set(self.message_nonce as i64);

        // Scan until we find next nonce without delivery confirmation.
        if self
            .db
            .retrieve_message_processed(self.message_nonce)?
            .is_some()
        {
            debug!(
                chain=?self.destination_mailbox.chain_name(),
                domain=?self.destination_mailbox.local_domain(),
                nonce=?self.message_nonce,
                "Skipping since message_nonce already in DB");
            self.message_nonce += 1;
            return Ok(());
        }
        let message = if let Some(msg) = self
            .db
            .message_by_nonce(self.message_nonce)?
            .map(AbacusMessage::from)
        {
            debug!(msg=?msg, "Working on msg");
            msg
        } else {
            debug!("Leaf in db without message nonce: {}", self.message_nonce);
            // Not clear what the best thing to do here is, but there is seemingly an
            // existing race wherein an indexer might non-atomically write leaf
            // info to rocksdb across a few records, so we might see the leaf
            // status above, but not the message contents here.  For now,
            // optimistically yield and then re-enter the loop in hopes that the
            // DB is now coherent. TODO(webbhorn): Why can't we yield here
            // instead of sleep?
            tokio::time::sleep(Duration::from_secs(1)).await;
            return Ok(());
        };

        // Skip if for different inbox.
        if message.destination != self.destination_mailbox.local_domain() {
            debug!(
                id=?message.id(),
                destination=message.destination,
                nonce=message.nonce,
                "Message destined for other domain, skipping");
            self.message_nonce += 1;
            return Ok(());
        }

        // Skip if not whitelisted.
        if !self.whitelist.msg_matches(&message, true) {
            debug!(
                id=?message.id(),
                destination=message.destination,
                nonce=message.nonce,
                whitelist=?self.whitelist,
                "Message not whitelisted, skipping");
            self.message_nonce += 1;
            return Ok(());
        }

        // Skip if the message is blacklisted
        if self.blacklist.msg_matches(&message, false) {
            debug!(
                id=?message.id(),
                destination=message.destination,
                nonce=message.nonce,
                blacklist=?self.blacklist,
                "Message blacklisted, skipping");
            self.message_nonce += 1;
            return Ok(());
        }

        // If validator hasn't published checkpoint covering self.message_nonce
        // yet, wait until it has, before forwarding the message to the
        // submitter channel.
        let mut ckpt;
        loop {
            ckpt = self.ckpt_rx.borrow().clone();
            match &ckpt {
                Some(ckpt) if ckpt.checkpoint.index >= self.message_nonce => {
                    break;
                }
                _ => {
                    self.ckpt_rx.changed().await?;
                }
            }
        }
        let checkpoint = ckpt.unwrap();
        assert!(checkpoint.checkpoint.index >= self.message_nonce);

        // Include proof against checkpoint for message in the args provided to the
        // submitter.
        if checkpoint.checkpoint.index >= self.prover_sync.count() {
            self.prover_sync
                .update_to_checkpoint(&checkpoint.checkpoint)
                .await?;
        }
        assert_eq!(checkpoint.checkpoint.index + 1, self.prover_sync.count());
        let proof = self.prover_sync.get_proof(self.message_nonce)?;

        if self.db.message_id_by_nonce(self.message_nonce)?.is_some() {
            debug!(
                id=?message.id(),
                nonce=message.nonce,
                "Sending message to submitter"
            );
            // Finally, build the submit arg and dispatch it to the submitter.
            let submit_args = SubmitMessageArgs::new(message, checkpoint, proof, Instant::now());
            self.tx_msg.send(submit_args)?;
            self.message_nonce += 1;
        } else {
            warn!(
                nonce=self.message_nonce,
                chain=?self.destination_mailbox.chain_name(),
                "Unexpected missing message_id_by_nonce");
        }
        Ok(())
    }
}

#[derive(Debug)]
pub(crate) struct MessageProcessorMetrics {
    processor_loop_gauge: IntGauge,
}

impl MessageProcessorMetrics {
    pub fn new(metrics: &CoreMetrics, origin_chain: &str, destination_chain: &str) -> Self {
        Self {
            processor_loop_gauge: metrics.last_known_message_nonce().with_label_values(&[
                "processor_loop",
                origin_chain,
                destination_chain,
            ]),
        }
    }
}<|MERGE_RESOLUTION|>--- conflicted
+++ resolved
@@ -9,13 +9,8 @@
 };
 use tracing::{debug, info_span, instrument, instrument::Instrumented, warn, Instrument};
 
-<<<<<<< HEAD
 use abacus_base::{CachingMailbox, CoreMetrics};
-use abacus_core::{db::AbacusDB, AbacusContract, AbacusMessage, Mailbox, MultisigSignedCheckpoint};
-=======
-use abacus_base::{CoreMetrics, InboxContracts};
-use abacus_core::{db::AbacusDB, AbacusChain, CommittedMessage, MultisigSignedCheckpoint};
->>>>>>> 4e760958
+use abacus_core::{db::AbacusDB, AbacusChain, AbacusMessage, MultisigSignedCheckpoint};
 
 use crate::{merkle_tree_builder::MerkleTreeBuilder, settings::matching_list::MatchingList};
 
@@ -63,7 +58,7 @@
         tokio::spawn(async move { self.main_loop().await }).instrument(span)
     }
 
-    #[instrument(ret, err, skip(self), fields(chain=self.destination_mailbox.chain_name(), domain=?self.destination_mailbox.local_domain()), level = "info")]
+    #[instrument(ret, err, skip(self), fields(chain=self.destination_mailbox.chain_name(), domain=?self.destination_mailbox.domain()), level = "info")]
     async fn main_loop(mut self) -> Result<()> {
         // Ensure that there is at least one valid, known checkpoint before starting
         // work loop.
@@ -97,7 +92,7 @@
         {
             debug!(
                 chain=?self.destination_mailbox.chain_name(),
-                domain=?self.destination_mailbox.local_domain(),
+                domain=?self.destination_mailbox.domain(),
                 nonce=?self.message_nonce,
                 "Skipping since message_nonce already in DB");
             self.message_nonce += 1;
@@ -124,7 +119,7 @@
         };
 
         // Skip if for different inbox.
-        if message.destination != self.destination_mailbox.local_domain() {
+        if message.destination != self.destination_mailbox.domain() {
             debug!(
                 id=?message.id(),
                 destination=message.destination,
