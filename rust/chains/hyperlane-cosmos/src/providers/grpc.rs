use async_trait::async_trait;
use cosmrs::crypto::secp256k1::SigningKey;
use cosmrs::proto::cosmos::auth::v1beta1::BaseAccount;
use cosmrs::proto::cosmos::auth::v1beta1::{
    query_client::QueryClient as QueryAccountClient, QueryAccountRequest,
};
use cosmrs::proto::cosmos::base::abci::v1beta1::TxResponse;
use cosmrs::proto::cosmos::base::tendermint::v1beta1::{
    service_client::ServiceClient, GetLatestBlockRequest,
};
use cosmrs::proto::cosmos::tx::v1beta1::service_client::ServiceClient as TxServiceClient;
use cosmrs::proto::cosmos::tx::v1beta1::{
    BroadcastMode, BroadcastTxRequest, SimulateRequest, SimulateResponse,
};
use cosmrs::proto::cosmwasm::wasm::v1::{
    query_client::QueryClient as WasmQueryClient, MsgExecuteContract,
    QuerySmartContractStateRequest,
};
use cosmrs::proto::traits::Message;

use cosmrs::tendermint::chain;
use cosmrs::tx::{self, Fee, MessageExt, SignDoc, SignerInfo};
use cosmrs::{Amount, Coin};
use hyperlane_core::{
    ChainCommunicationError, ChainResult, ContractLocator, HyperlaneDomain, H256, U256,
};
use serde::Serialize;
use std::num::NonZeroU64;
use std::str::FromStr;

use crate::verify;
use crate::{signers::Signer, ConnectionConf};

const DEFAULT_GAS_PRICE: f32 = 0.05;
const DEFAULT_GAS_ADJUSTMENT: f32 = 1.25;

#[async_trait]
/// Cosmwasm GRPC Provider
pub trait WasmProvider: Send + Sync {
    /// get latest block height
    async fn latest_block_height(&self) -> ChainResult<u64>;

    /// query to already define contract address
    async fn wasm_query<T: Serialize + Sync + Send>(
        &self,
        payload: T,
        maybe_lag: Option<NonZeroU64>,
    ) -> ChainResult<Vec<u8>>;

    /// query to specific contract address
    async fn wasm_query_to<T: Serialize + Sync + Send>(
        &self,
        to: String,
        payload: T,
        maybe_lag: Option<NonZeroU64>,
    ) -> ChainResult<Vec<u8>>;

    /// query account info
    async fn account_query(&self, address: String) -> ChainResult<BaseAccount>;

    /// simulate raw tx
    async fn simulate_raw_tx<I: IntoIterator<Item = cosmrs::Any> + Sync + Send>(
        &self,
        msgs: I,
        gas_limit: Option<U256>,
    ) -> ChainResult<SimulateResponse>;

    /// generate raw tx
    async fn generate_raw_tx<I: IntoIterator<Item = cosmrs::Any> + Sync + Send>(
        &self,
        msgs: I,
        gas_limit: Option<U256>,
    ) -> ChainResult<Vec<u8>>;

    /// send tx
    async fn wasm_send<T: Serialize + Sync + Send>(
        &self,
        payload: T,
        gas_limit: Option<U256>,
    ) -> ChainResult<TxResponse>;

    /// simulate tx
    async fn wasm_simulate<T: Serialize + Sync + Send>(
        &self,
        payload: T,
    ) -> ChainResult<SimulateResponse>;
}

#[derive(Debug)]
/// Cosmwasm GRPC Provider
pub struct WasmGrpcProvider {
    conf: ConnectionConf,
    domain: HyperlaneDomain,
    address: H256,
    signer: Signer,
}

impl WasmGrpcProvider {
    /// create new Cosmwasm GRPC Provider
    pub fn new(conf: ConnectionConf, locator: ContractLocator, signer: Signer) -> Self {
        Self {
            conf,
            domain: locator.domain.clone(),
            address: locator.address,
            signer,
        }
    }

    fn get_conn_url(&self) -> ChainResult<String> {
        Ok(self.conf.get_grpc_url())
    }

    fn get_contract_addr(&self) -> ChainResult<String> {
        verify::digest_to_addr(self.address, self.signer.prefix.as_str())
    }
}

#[async_trait]
impl WasmProvider for WasmGrpcProvider {
    async fn latest_block_height(&self) -> ChainResult<u64> {
        let mut client = ServiceClient::connect(self.get_conn_url()?).await?;
        let request = tonic::Request::new(GetLatestBlockRequest {});

        let response = client.get_latest_block(request).await.unwrap().into_inner();
        let height = response.block.unwrap().header.unwrap().height;

        Ok(height as u64)
    }

    async fn wasm_query<T>(&self, payload: T, maybe_lag: Option<NonZeroU64>) -> ChainResult<Vec<u8>>
    where
        T: Serialize + Send + Sync,
    {
        let mut client = WasmQueryClient::connect(self.get_conn_url()?).await?;

        let mut request = tonic::Request::new(QuerySmartContractStateRequest {
            address: self.get_contract_addr()?,
            query_data: serde_json::to_string(&payload)?.as_bytes().to_vec(),
        });

        if let Some(lag) = maybe_lag {
            let height = self.latest_block_height().await?;
            let height = height.saturating_sub(lag.get());

            request
                .metadata_mut()
                .insert("x-cosmos-block-height", height.into());
        }

        let result = client.smart_contract_state(request).await;

        if let Err(e) = result {
            return Err(ChainCommunicationError::InvalidRequest { msg: e.to_string() });
        }

        let response = result.unwrap().into_inner();

        // TODO: handle query to specific block number
        Ok(response.data)
    }

    async fn wasm_query_to<T>(
        &self,
        to: String,
        payload: T,
        maybe_lag: Option<NonZeroU64>,
    ) -> ChainResult<Vec<u8>>
    where
        T: Serialize + Send + Sync,
    {
        let mut client = WasmQueryClient::connect(self.get_conn_url()?).await?;
        let mut request = tonic::Request::new(QuerySmartContractStateRequest {
            address: to,
            query_data: serde_json::to_string(&payload)?.as_bytes().to_vec(),
        });

        if let Some(lag) = maybe_lag {
            let height = self.latest_block_height().await?;
            let height = height.saturating_sub(lag.get());

            request
                .metadata_mut()
                .insert("x-cosmos-block-height", height.into());
        }

        let result = client.smart_contract_state(request).await;

        if let Err(e) = result {
            return Err(ChainCommunicationError::InvalidRequest { msg: e.to_string() });
        }

        let response = result.unwrap().into_inner();

        // TODO: handle query to specific block number
        Ok(response.data)
    }

    async fn account_query(&self, account: String) -> ChainResult<BaseAccount> {
        let mut client = QueryAccountClient::connect(self.get_conn_url()?).await?;

        let request = tonic::Request::new(QueryAccountRequest { address: account });
        let response = client.account(request).await.unwrap().into_inner();

        let account = BaseAccount::decode(response.account.unwrap().value.as_slice())?;
        Ok(account)
    }

    async fn simulate_raw_tx<I>(
        &self,
        msgs: I,
        gas_limit: Option<U256>,
    ) -> ChainResult<SimulateResponse>
    where
        I: IntoIterator<Item = cosmrs::Any> + Send + Sync,
    {
        let mut client = TxServiceClient::connect(self.get_conn_url()?).await?;

        let tx_bytes = self.generate_raw_tx(msgs, gas_limit).await?;
        let sim_req = tonic::Request::new(SimulateRequest { tx: None, tx_bytes });
        let mut sim_res = client.simulate(sim_req).await.unwrap().into_inner();

        // apply gas adjustment
        sim_res.gas_info.as_mut().map(|v| {
            v.gas_used = (v.gas_used as f32 * DEFAULT_GAS_ADJUSTMENT) as u64;
            v
        });

        Ok(sim_res)
    }

    async fn generate_raw_tx<I>(&self, msgs: I, gas_limit: Option<U256>) -> ChainResult<Vec<u8>>
    where
        I: IntoIterator<Item = cosmrs::Any> + Send + Sync,
    {
        let account_info = self.account_query(self.signer.address()).await?;

        let private_key = SigningKey::from_slice(&self.signer.private_key).unwrap();
        let public_key = private_key.public_key();

        let tx_body = tx::Body::new(msgs, "", 9000000u32);
        let signer_info = SignerInfo::single_direct(Some(public_key), account_info.sequence);

        let gas_limit: u64 = gas_limit
            .unwrap_or(U256::from_str("100000").unwrap())
            .as_u64();

        let auth_info = signer_info.auth_info(Fee::from_amount_and_gas(
            Coin::new(
                Amount::from((gas_limit as f32 * DEFAULT_GAS_PRICE) as u64),
<<<<<<< HEAD
                "token", // format!("u{}", self.signer.prefix.clone()).as_str(),
=======
                self.conf.get_canonical_asset().as_str(),
>>>>>>> d40e7870
            )
            .unwrap(),
            gas_limit,
        ));

        // signing
        let sign_doc = SignDoc::new(
            &tx_body,
            &auth_info,
            &self.conf.get_chain_id().parse().unwrap(),
            account_info.account_number,
        )
        .unwrap();

        let tx_signed = sign_doc.sign(&private_key).unwrap();

        Ok(tx_signed.to_bytes().unwrap())
    }

    async fn wasm_send<T>(&self, payload: T, gas_limit: Option<U256>) -> ChainResult<TxResponse>
    where
        T: Serialize + Send + Sync,
    {
        let mut client = TxServiceClient::connect(self.get_conn_url()?).await?;

        let msgs = vec![MsgExecuteContract {
            sender: self.signer.address(),
            contract: self.get_contract_addr()?,
            msg: serde_json::to_string(&payload)?.as_bytes().to_vec(),
            funds: vec![],
        }
        .to_any()
        .unwrap()];

        let tx_req = BroadcastTxRequest {
            tx_bytes: self.generate_raw_tx(msgs, gas_limit).await?,
            mode: BroadcastMode::Sync as i32,
        };

        let tx_res = client
            .broadcast_tx(tx_req)
            .await
            .unwrap()
            .into_inner()
            .tx_response
            .unwrap();
        if tx_res.code != 0 {
            println!("TX_ERROR: {}", tx_res.raw_log);
        }

        Ok(tx_res)
    }

    async fn wasm_simulate<T>(&self, payload: T) -> ChainResult<SimulateResponse>
    where
        T: Serialize + Send + Sync,
    {
        let msg = MsgExecuteContract {
            sender: self.signer.address(),
            contract: self.get_contract_addr()?,
            msg: serde_json::to_string(&payload)?.as_bytes().to_vec(),
            funds: vec![],
        };

        let response = self
            .simulate_raw_tx(vec![msg.to_any().unwrap()], None)
            .await?;

        Ok(response)
    }
}<|MERGE_RESOLUTION|>--- conflicted
+++ resolved
@@ -247,11 +247,7 @@
         let auth_info = signer_info.auth_info(Fee::from_amount_and_gas(
             Coin::new(
                 Amount::from((gas_limit as f32 * DEFAULT_GAS_PRICE) as u64),
-<<<<<<< HEAD
-                "token", // format!("u{}", self.signer.prefix.clone()).as_str(),
-=======
                 self.conf.get_canonical_asset().as_str(),
->>>>>>> d40e7870
             )
             .unwrap(),
             gas_limit,
