--- conflicted
+++ resolved
@@ -59,14 +59,9 @@
             return Err(Overflow.into());
         }
 
-<<<<<<< HEAD
-        // Truncate the digest to the desired length
-        let bytes = &untruncated_bytes[untruncated_bytes.len() - byte_count..];
-=======
         let remainder_bytes_start = untruncated_bytes.len() - byte_count;
         // Left-truncate the digest to the desired length
         let bytes = &untruncated_bytes[remainder_bytes_start..];
->>>>>>> 0cad4f74
 
         // Bech32 encode it
         let account_id =
@@ -170,11 +165,7 @@
             "dual1rvtgvc38sfd9zehtgsp3eh8k269naq949u5qdcqm3x35mjg2uctqfdn3yq"
         );
 
-<<<<<<< HEAD
-        // First 20 bytes only, which is 0x1cdcf6568b3e80b52f2806e01b89a34dc90ae616
-=======
         // Last 20 bytes only, which is 0x1cdcf6568b3e80b52f2806e01b89a34dc90ae616
->>>>>>> 0cad4f74
         let addr =
             CosmosAddress::from_h256(key, prefix, 20).expect("Cosmos address creation failed");
         assert_eq!(
