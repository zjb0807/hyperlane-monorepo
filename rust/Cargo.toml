--- conflicted
+++ resolved
@@ -25,10 +25,7 @@
     "sealevel/programs/hyperlane-sealevel-token",
     "sealevel/programs/hyperlane-sealevel-token-collateral",
     "sealevel/programs/hyperlane-sealevel-token-native",
-<<<<<<< HEAD
     "sealevel/programs/interchain-gas-paymaster",
-=======
->>>>>>> ed7569d1
     "sealevel/programs/ism/multisig-ism-message-id",
     "sealevel/programs/ism/test-ism",
     "sealevel/programs/mailbox",
@@ -118,14 +115,8 @@
 url = "2.3"
 which = "4.3"
 
-<<<<<<< HEAD
-# Required to allow dependencies `getrandom` but to preserve determinism required by programs, see
-# https://github.com/solana-labs/solana/blob/master/docs/src/developing/on-chain-programs/developing-rust.md#depending-on-rand
-getrandom = { version = "0.2", features = ["custom"] }
-=======
 # Required for WASM support https://docs.rs/getrandom/latest/getrandom/#webassembly-support
 getrandom = { version = "0.2", features = ["js"] }
->>>>>>> ed7569d1
 
 [workspace.dependencies.curve25519-dalek]
 version = "~3.2"
