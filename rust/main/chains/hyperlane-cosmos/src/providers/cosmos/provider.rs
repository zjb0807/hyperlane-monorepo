use std::str::FromStr;

use async_trait::async_trait;
use cosmrs::cosmwasm::MsgExecuteContract;
use cosmrs::crypto::PublicKey;
use cosmrs::proto::traits::Message;
use cosmrs::tx::{MessageExt, SequenceNumber, SignerInfo, SignerPublicKey};
use cosmrs::{proto, AccountId, Any, Coin, Tx};
use hyperlane_core::rpc_clients::FallbackProvider;
use itertools::{any, cloned, Itertools};
use once_cell::sync::Lazy;
use serde::{Deserialize, Serialize};
use tendermint::hash::Algorithm;
use tendermint::Hash;
use tendermint_rpc::{client::CompatMode, Client, HttpClient};
use time::OffsetDateTime;
use tracing::{error, warn};

use crypto::decompress_public_key;
use hyperlane_core::{
<<<<<<< HEAD
    AccountAddressType, BlockInfo, ChainCommunicationError, ChainInfo, ChainResult,
    ContractLocator, HyperlaneChain, HyperlaneDomain, HyperlaneProvider, HyperlaneProviderError,
    TxnInfo, TxnReceiptInfo, H256, U256,
=======
    bytes_to_h512, h512_to_bytes, AccountAddressType, BlockInfo, ChainCommunicationError,
    ChainInfo, ChainResult, ContractLocator, HyperlaneChain, HyperlaneDomain, HyperlaneProvider,
    HyperlaneProviderError, TxnInfo, TxnReceiptInfo, H256, H512, U256,
>>>>>>> e2b01585
};

use crate::grpc::{WasmGrpcProvider, WasmProvider};
use crate::providers::cosmos::provider::parse::PacketData;
use crate::providers::rpc::CosmosRpcClient;
use crate::rpc_clients::CosmosFallbackProvider;
use crate::{
    ConnectionConf, CosmosAccountId, CosmosAddress, CosmosAmount, HyperlaneCosmosError, Signer,
};

mod parse;

/// Exponent value for atto units (10^-18).
const ATTO_EXPONENT: u32 = 18;

/// Injective public key type URL for protobuf Any
const INJECTIVE_PUBLIC_KEY_TYPE_URL: &str = "/injective.crypto.v1beta1.ethsecp256k1.PubKey";

/// Abstraction over a connection to a Cosmos chain
#[derive(Debug, Clone)]
pub struct CosmosProvider {
    domain: HyperlaneDomain,
    connection_conf: ConnectionConf,
    grpc_provider: WasmGrpcProvider,
    rpc_client: CosmosFallbackProvider<CosmosRpcClient>,
}

impl CosmosProvider {
    /// Create a reference to a Cosmos chain
    pub fn new(
        domain: HyperlaneDomain,
        conf: ConnectionConf,
        locator: ContractLocator,
        signer: Option<Signer>,
    ) -> ChainResult<Self> {
        let gas_price = CosmosAmount::try_from(conf.get_minimum_gas_price().clone())?;
        let grpc_provider = WasmGrpcProvider::new(
            domain.clone(),
            conf.clone(),
            gas_price.clone(),
            locator,
            signer,
        )?;

        let providers = conf
            .get_rpc_urls()
            .iter()
            .map(CosmosRpcClient::new)
            .collect::<Result<Vec<_>, _>>()?;
        let provider = CosmosFallbackProvider::new(
            FallbackProvider::builder().add_providers(providers).build(),
        );

        Ok(Self {
            domain,
            connection_conf: conf,
            grpc_provider,
            rpc_client: provider,
        })
    }

    /// Get a grpc client
    pub fn grpc(&self) -> &WasmGrpcProvider {
        &self.grpc_provider
    }

    fn search_payer_in_signer_infos(
        &self,
        signer_infos: &[SignerInfo],
        payer: &AccountId,
    ) -> ChainResult<(AccountId, SequenceNumber)> {
        signer_infos
            .iter()
            .map(|si| self.convert_signer_info_into_account_id_and_nonce(si))
            // After the following we have a single Ok entry and, possibly, many Err entries
            .filter_ok(|(a, s)| payer == a)
            // If we have Ok entry, use it since it is the payer, if not, use the first entry with error
            .find_or_first(|r| match r {
                Ok((a, s)) => payer == a,
                Err(e) => false,
            })
            // If there were not any signer info with non-empty public key or no signers for the transaction,
            // we get None here
            .unwrap_or_else(|| Err(ChainCommunicationError::from_other_str("no signer info")))
    }

    fn convert_signer_info_into_account_id_and_nonce(
        &self,
        signer_info: &SignerInfo,
    ) -> ChainResult<(AccountId, SequenceNumber)> {
        let signer_public_key = signer_info.public_key.clone().ok_or_else(|| {
            HyperlaneCosmosError::PublicKeyError("no public key for default signer".to_owned())
        })?;

        let (key, account_address_type) = self.normalize_public_key(signer_public_key)?;
        let public_key = PublicKey::try_from(key)?;

        let account_id = CosmosAccountId::account_id_from_pubkey(
            public_key,
            &self.connection_conf.get_bech32_prefix(),
            &account_address_type,
        )?;

        Ok((account_id, signer_info.sequence))
    }

    fn normalize_public_key(
        &self,
        signer_public_key: SignerPublicKey,
    ) -> ChainResult<(SignerPublicKey, AccountAddressType)> {
        let public_key_and_account_address_type = match signer_public_key {
            SignerPublicKey::Single(pk) => (SignerPublicKey::from(pk), AccountAddressType::Bitcoin),
            SignerPublicKey::LegacyAminoMultisig(pk) => {
                (SignerPublicKey::from(pk), AccountAddressType::Bitcoin)
            }
            SignerPublicKey::Any(pk) => {
                if pk.type_url != PublicKey::ED25519_TYPE_URL
                    && pk.type_url != PublicKey::SECP256K1_TYPE_URL
                    && pk.type_url != INJECTIVE_PUBLIC_KEY_TYPE_URL
                {
                    let msg = format!(
                        "can only normalize public keys with a known TYPE_URL: {}, {}, {}",
                        PublicKey::ED25519_TYPE_URL,
                        PublicKey::SECP256K1_TYPE_URL,
                        INJECTIVE_PUBLIC_KEY_TYPE_URL
                    );
                    warn!(pk.type_url, msg);
                    Err(HyperlaneCosmosError::PublicKeyError(msg.to_owned()))?
                }

                let (pub_key, account_address_type) =
                    if pk.type_url == INJECTIVE_PUBLIC_KEY_TYPE_URL {
                        let any = Any {
                            type_url: PublicKey::SECP256K1_TYPE_URL.to_owned(),
                            value: pk.value,
                        };

                        let proto = proto::cosmos::crypto::secp256k1::PubKey::from_any(&any)
                            .map_err(Into::<HyperlaneCosmosError>::into)?;

                        let decompressed = decompress_public_key(&proto.key)
                            .map_err(|e| HyperlaneCosmosError::PublicKeyError(e.to_string()))?;

                        let tendermint = tendermint::PublicKey::from_raw_secp256k1(&decompressed)
                            .ok_or_else(|| {
                            HyperlaneCosmosError::PublicKeyError(
                                "cannot create tendermint public key".to_owned(),
                            )
                        })?;

                        (PublicKey::from(tendermint), AccountAddressType::Ethereum)
                    } else {
                        (PublicKey::try_from(pk)?, AccountAddressType::Bitcoin)
                    };

                (SignerPublicKey::Single(pub_key), account_address_type)
            }
        };

        Ok(public_key_and_account_address_type)
    }

    /// Calculates the sender and the nonce for the transaction.
    /// We use `payer` of the fees as the sender of the transaction, and we search for `payer`
    /// signature information to find the nonce.
    /// If `payer` is not specified, we use the account which signed the transaction first, as
    /// the sender.
    fn sender_and_nonce(&self, tx: &Tx) -> ChainResult<(H256, SequenceNumber)> {
        let (sender, nonce) = tx
            .auth_info
            .fee
            .payer
            .as_ref()
            .map(|payer| self.search_payer_in_signer_infos(&tx.auth_info.signer_infos, payer))
            .map_or_else(
                || {
                    #[allow(clippy::get_first)] // TODO: `rustc` 1.80.1 clippy issue
                    let signer_info = tx.auth_info.signer_infos.get(0).ok_or_else(|| {
                        HyperlaneCosmosError::SignerInfoError(
                            "no signer info in default signer".to_owned(),
                        )
                    })?;
                    self.convert_signer_info_into_account_id_and_nonce(signer_info)
                },
                |p| p,
            )
            .map(|(a, n)| CosmosAddress::from_account_id(a).map(|a| (a.digest(), n)))??;
        Ok((sender, nonce))
    }

    /// Extract contract address from transaction.
    fn contract(tx: &Tx, tx_hash: &H256) -> ChainResult<H256> {
        // We merge two error messages together so that both of them are reported
        match Self::contract_address_from_msg_execute_contract(tx) {
            Ok(contract) => Ok(contract),
            Err(msg_execute_contract_error) => {
                match Self::contract_address_from_msg_recv_packet(tx) {
                    Ok(contract) => Ok(contract),
                    Err(msg_recv_packet_error) => {
                        let errors = vec![msg_execute_contract_error, msg_recv_packet_error];
                        let error = HyperlaneCosmosError::ParsingAttemptsFailed(errors);
                        warn!(?tx_hash, ?error);
                        Err(ChainCommunicationError::from_other(error))?
                    }
                }
            }
        }
    }

    /// Assumes that there is only one `MsgExecuteContract` message in the transaction
    fn contract_address_from_msg_execute_contract(tx: &Tx) -> Result<H256, HyperlaneCosmosError> {
        use cosmrs::proto::cosmwasm::wasm::v1::MsgExecuteContract as ProtoMsgExecuteContract;

        let contract_execution_messages = tx
            .body
            .messages
            .iter()
            .filter(|a| a.type_url == "/cosmwasm.wasm.v1.MsgExecuteContract")
            .cloned()
            .collect::<Vec<Any>>();

        let contract_execution_messages_len = contract_execution_messages.len();
        if contract_execution_messages_len > 1 {
            let msg = "transaction contains multiple contract execution messages";
            Err(HyperlaneCosmosError::ParsingFailed(msg.to_owned()))?
        }

        let any = contract_execution_messages.first().ok_or_else(|| {
            let msg = "could not find contract execution message";
            HyperlaneCosmosError::ParsingFailed(msg.to_owned())
        })?;
        let proto =
            ProtoMsgExecuteContract::from_any(any).map_err(Into::<HyperlaneCosmosError>::into)?;
        let msg = MsgExecuteContract::try_from(proto)?;
        let contract = H256::try_from(CosmosAccountId::new(&msg.contract))?;

        Ok(contract)
    }

    fn contract_address_from_msg_recv_packet(tx: &Tx) -> Result<H256, HyperlaneCosmosError> {
        let packet_data = tx
            .body
            .messages
            .iter()
            .filter(|a| a.type_url == "/ibc.core.channel.v1.MsgRecvPacket")
            .map(PacketData::try_from)
            .flat_map(|r| r.ok())
            .next()
            .ok_or_else(|| {
                let msg = "could not find IBC receive packets message containing receiver address";
                HyperlaneCosmosError::ParsingFailed(msg.to_owned())
            })?;

        let account_id = AccountId::from_str(&packet_data.receiver)?;
        let address = H256::try_from(CosmosAccountId::new(&account_id))?;

        Ok(address)
    }

    /// Reports if transaction contains fees expressed in unsupported denominations
    /// The only denomination we support at the moment is the one we express gas minimum price
    /// in the configuration of a chain. If fees contain an entry in a different denomination,
    /// we report it in the logs.
    fn report_unsupported_denominations(&self, tx: &Tx, tx_hash: &H256) -> ChainResult<()> {
        let supported_denomination = self.connection_conf.get_minimum_gas_price().denom;
        let unsupported_denominations = tx
            .auth_info
            .fee
            .amount
            .iter()
            .filter(|c| c.denom.as_ref() != supported_denomination)
            .map(|c| c.denom.as_ref())
            .fold("".to_string(), |acc, denom| acc + ", " + denom);

        if !unsupported_denominations.is_empty() {
            let msg = "transaction contains fees in unsupported denominations, manual intervention is required";
            warn!(
                ?tx_hash,
                ?supported_denomination,
                ?unsupported_denominations,
                msg,
            );
            Err(ChainCommunicationError::CustomError(msg.to_owned()))?
        }

        Ok(())
    }

    /// Converts fees to a common denomination if necessary.
    ///
    /// Currently, we support Injective, Neutron and Osmosis. Fees in Injective are usually
    /// expressed in `inj` which is 10^-18 of `INJ`, while fees in Neutron and Osmosis are
    /// usually expressed in `untrn` and `uosmo`, respectively, which are 10^-6 of corresponding
    /// `NTRN` and `OSMO`.
    ///
    /// This function will convert fees expressed in `untrn` and `uosmo` to 10^-18 of `NTRN` and
    /// `OSMO` and it will keep fees expressed in `inj` as is.
    ///
    /// If fees are expressed in an unsupported denomination, they will be ignored.
    fn convert_fee(&self, coin: &Coin) -> U256 {
        let native_token = self.connection_conf.get_native_token();

        if coin.denom.as_ref() != native_token.denom {
            return U256::zero();
        }

        let exponent = ATTO_EXPONENT - native_token.decimals;
        let coefficient = U256::from(10u128.pow(exponent));

        let amount_in_native_denom = U256::from(coin.amount);

        amount_in_native_denom * coefficient
    }

    fn calculate_gas_price(&self, hash: &H256, tx: &Tx) -> U256 {
        // TODO support multiple denominations for amount
        let supported = self.report_unsupported_denominations(tx, hash);
        if supported.is_err() {
            return U256::max_value();
        }

        let gas_limit = U256::from(tx.auth_info.fee.gas_limit);
        let fee = tx
            .auth_info
            .fee
            .amount
            .iter()
            .map(|c| self.convert_fee(c))
            .fold(U256::zero(), |acc, v| acc + v);

        if fee < gas_limit {
            warn!(tx_hash = ?hash, ?fee, ?gas_limit, "calculated fee is less than gas limit. it will result in zero gas price");
        }

        fee / gas_limit
    }
}

impl HyperlaneChain for CosmosProvider {
    fn domain(&self) -> &HyperlaneDomain {
        &self.domain
    }

    fn provider(&self) -> Box<dyn HyperlaneProvider> {
        Box::new(self.clone())
    }
}

#[async_trait]
impl HyperlaneProvider for CosmosProvider {
    async fn get_block_by_height(&self, height: u64) -> ChainResult<BlockInfo> {
<<<<<<< HEAD
        let response = self.rpc_client.get_block(height as u32).await?;
=======
        let response = self
            .rpc_client
            .call(|provider| Box::pin(async move { provider.get_block(height as u32).await }))
            .await?;
>>>>>>> e2b01585

        let block = response.block;
        let block_height = block.header.height.value();

        if block_height != height {
            Err(HyperlaneProviderError::IncorrectBlockByHeight(
                height,
                block_height,
            ))?
        }

        let hash = H256::from_slice(response.block_id.hash.as_bytes());
        let time: OffsetDateTime = block.header.time.into();

        let block_info = BlockInfo {
            hash: hash.to_owned(),
            timestamp: time.unix_timestamp() as u64,
            number: block_height,
        };

        Ok(block_info)
    }

    async fn get_txn_by_hash(&self, hash: &H512) -> ChainResult<TxnInfo> {
        let hash: H256 = H256::from_slice(&h512_to_bytes(hash));

        let tendermint_hash = Hash::from_bytes(Algorithm::Sha256, hash.as_bytes())
            .expect("transaction hash should be of correct size");

        let response = self
            .rpc_client
            .call(|provider| {
                Box::pin(async move { provider.get_tx_by_hash(tendermint_hash).await })
            })
            .await?;

        let received_hash = H256::from_slice(response.hash.as_bytes());

        if received_hash != hash {
            return Err(ChainCommunicationError::from_other_str(&format!(
                "received incorrect transaction, expected hash: {:?}, received hash: {:?}",
                hash, received_hash,
            )));
        }

        let tx = Tx::from_bytes(&response.tx)?;

        let contract = Self::contract(&tx, &hash)?;
        let (sender, nonce) = self.sender_and_nonce(&tx)?;
        let gas_price = self.calculate_gas_price(&hash, &tx);

        let tx_info = TxnInfo {
            hash: hash.into(),
            gas_limit: U256::from(response.tx_result.gas_wanted),
            max_priority_fee_per_gas: None,
            max_fee_per_gas: None,
            gas_price: Some(gas_price),
            nonce,
            sender,
            recipient: Some(contract),
            receipt: Some(TxnReceiptInfo {
                gas_used: U256::from(response.tx_result.gas_used),
                cumulative_gas_used: U256::from(response.tx_result.gas_used),
                effective_gas_price: Some(gas_price),
            }),
        };

        Ok(tx_info)
    }

    async fn is_contract(&self, address: &H256) -> ChainResult<bool> {
        match self.grpc_provider.wasm_contract_info().await {
            Ok(c) => Ok(true),
            Err(e) => Ok(false),
        }
    }

    async fn get_balance(&self, address: String) -> ChainResult<U256> {
        Ok(self
            .grpc_provider
            .get_balance(address, self.connection_conf.get_canonical_asset())
            .await?)
    }

    async fn get_chain_metrics(&self) -> ChainResult<Option<ChainInfo>> {
        Ok(None)
    }
}<|MERGE_RESOLUTION|>--- conflicted
+++ resolved
@@ -18,15 +18,9 @@
 
 use crypto::decompress_public_key;
 use hyperlane_core::{
-<<<<<<< HEAD
-    AccountAddressType, BlockInfo, ChainCommunicationError, ChainInfo, ChainResult,
-    ContractLocator, HyperlaneChain, HyperlaneDomain, HyperlaneProvider, HyperlaneProviderError,
-    TxnInfo, TxnReceiptInfo, H256, U256,
-=======
     bytes_to_h512, h512_to_bytes, AccountAddressType, BlockInfo, ChainCommunicationError,
     ChainInfo, ChainResult, ContractLocator, HyperlaneChain, HyperlaneDomain, HyperlaneProvider,
     HyperlaneProviderError, TxnInfo, TxnReceiptInfo, H256, H512, U256,
->>>>>>> e2b01585
 };
 
 use crate::grpc::{WasmGrpcProvider, WasmProvider};
@@ -378,14 +372,10 @@
 #[async_trait]
 impl HyperlaneProvider for CosmosProvider {
     async fn get_block_by_height(&self, height: u64) -> ChainResult<BlockInfo> {
-<<<<<<< HEAD
-        let response = self.rpc_client.get_block(height as u32).await?;
-=======
         let response = self
             .rpc_client
             .call(|provider| Box::pin(async move { provider.get_block(height as u32).await }))
             .await?;
->>>>>>> e2b01585
 
         let block = response.block;
         let block_height = block.header.height.value();
