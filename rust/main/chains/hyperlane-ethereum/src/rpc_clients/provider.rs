use std::fmt::Debug;
use std::future::Future;
use std::sync::Arc;
use std::time::Duration;

use async_trait::async_trait;
use derive_new::new;
use ethers::prelude::Middleware;
use ethers_core::{abi::Address, types::BlockNumber};
use hyperlane_core::{ethers_core_types, ChainInfo, HyperlaneCustomErrorWrapper, H512, U256};
use tokio::time::sleep;
use tracing::instrument;

use hyperlane_core::{
    BlockInfo, ChainCommunicationError, ChainResult, ContractLocator, HyperlaneChain,
    HyperlaneDomain, HyperlaneProvider, HyperlaneProviderError, TxnInfo, TxnReceiptInfo, H256,
};

use crate::{BuildableWithProvider, ConnectionConf};

/// Connection to an ethereum provider. Useful for querying information about
/// the blockchain.
#[derive(Debug, Clone, new)]
pub struct EthereumProvider<M> {
    provider: Arc<M>,
    domain: HyperlaneDomain,
}

impl<M> HyperlaneChain for EthereumProvider<M>
where
    M: Middleware + 'static,
{
    fn domain(&self) -> &HyperlaneDomain {
        &self.domain
    }

    fn provider(&self) -> Box<dyn HyperlaneProvider> {
        Box::new(EthereumProvider::new(
            self.provider.clone(),
            self.domain.clone(),
        ))
    }
}

#[async_trait]
impl<M> HyperlaneProvider for EthereumProvider<M>
where
    M: Middleware + 'static,
{
    #[instrument(err, skip(self))]
    #[allow(clippy::blocks_in_conditions)] // TODO: `rustc` 1.80.1 clippy issue
    async fn get_block_by_height(&self, height: u64) -> ChainResult<BlockInfo> {
        let block = get_with_retry_on_none(
            &height,
            |h| self.provider.get_block(*h),
            |h| HyperlaneProviderError::CouldNotFindBlockByHeight(*h),
        )
        .await?;

        let block_height = block
            .number
            .ok_or(HyperlaneProviderError::CouldNotFindBlockByHeight(height))?
            .as_u64();

        if block_height != height {
            Err(HyperlaneProviderError::IncorrectBlockByHeight(
                height,
                block_height,
            ))?;
        }

        let block_hash = block
            .hash
            .ok_or(HyperlaneProviderError::BlockWithoutHash(height))?;

        let block_info = BlockInfo {
            hash: block_hash.into(),
            timestamp: block.timestamp.as_u64(),
            number: block_height,
        };

        Ok(block_info)
    }

    #[instrument(err, skip(self))]
    #[allow(clippy::blocks_in_conditions)] // TODO: `rustc` 1.80.1 clippy issue
<<<<<<< HEAD
    async fn get_txn_by_hash(&self, hash: &H256) -> ChainResult<TxnInfo> {
=======
    async fn get_txn_by_hash(&self, hash: &H512) -> ChainResult<TxnInfo> {
>>>>>>> e2b01585
        let txn = get_with_retry_on_none(
            hash,
            |h| self.provider.get_transaction(*h),
            |h| HyperlaneProviderError::CouldNotFindTransactionByHash(*h),
        )
        .await?;

        let receipt = self
            .provider
            .get_transaction_receipt(*hash)
            .await
            .map_err(ChainCommunicationError::from_other)?
            .map(|r| -> Result<_, HyperlaneProviderError> {
                Ok(TxnReceiptInfo {
                    gas_used: r.gas_used.ok_or(HyperlaneProviderError::NoGasUsed)?.into(),
                    cumulative_gas_used: r.cumulative_gas_used.into(),
                    effective_gas_price: r.effective_gas_price.map(Into::into),
                })
            })
            .transpose()?;

        Ok(TxnInfo {
            hash: *hash,
            max_fee_per_gas: txn.max_fee_per_gas.map(Into::into),
            max_priority_fee_per_gas: txn.max_priority_fee_per_gas.map(Into::into),
            gas_price: txn.gas_price.map(Into::into),
            gas_limit: txn.gas.into(),
            nonce: txn.nonce.as_u64(),
            sender: txn.from.into(),
            recipient: txn.to.map(Into::into),
            receipt,
        })
    }

    #[instrument(err, skip(self))]
    #[allow(clippy::blocks_in_conditions)] // TODO: `rustc` 1.80.1 clippy issue
    async fn is_contract(&self, address: &H256) -> ChainResult<bool> {
        let code = self
            .provider
            .get_code(ethers_core_types::H160::from(*address), None)
            .await
            .map_err(ChainCommunicationError::from_other)?;
        Ok(!code.is_empty())
    }

    #[instrument(err, skip(self))]
    #[allow(clippy::blocks_in_conditions)] // TODO: `rustc` 1.80.1 clippy issue
    async fn get_balance(&self, address: String) -> ChainResult<U256> {
        // Can't use the address directly as a string, because ethers interprets it
        // as an ENS name rather than an address.
        let addr: Address = address.parse()?;
        let balance = self
            .provider
            .get_balance(addr, None)
            .await
            .map_err(ChainCommunicationError::from_other)?;
        Ok(balance.into())
    }

    async fn get_chain_metrics(&self) -> ChainResult<Option<ChainInfo>> {
        let Some(block) = self
            .provider
            .get_block(BlockNumber::Latest)
            .await
            .map_err(|e| {
                ChainCommunicationError::Other(HyperlaneCustomErrorWrapper::new(Box::new(e)))
            })?
        else {
            tracing::trace!(domain=?self.domain, "Latest block not found");
            return Ok(None);
        };

        // Given the block is queried with `BlockNumber::Latest` rather than `BlockNumber::Pending`,
        // if `block` is Some at this point, we're guaranteed to have its `hash` and `number` defined,
        // so it's safe to unwrap below
        // more info at <https://docs.rs/ethers/latest/ethers/core/types/struct.Block.html#structfield.number>
        let chain_metrics = ChainInfo::new(
            BlockInfo {
                hash: block.hash.unwrap().into(),
                timestamp: block.timestamp.as_u64(),
                number: block.number.unwrap().as_u64(),
            },
            block.base_fee_per_gas.map(Into::into),
        );
        Ok(Some(chain_metrics))
    }
}

impl<M> EthereumProvider<M>
where
    M: Middleware + 'static,
{
    #[instrument(err, skip(self))]
    async fn get_storage_at(&self, address: H256, location: H256) -> ChainResult<H256> {
        let storage = self
            .provider
            .get_storage_at(
                ethers_core_types::H160::from(address),
                location.into(),
                None,
            )
            .await
            .map_err(ChainCommunicationError::from_other)?;
        Ok(storage.into())
    }
}

/// Builder for hyperlane providers.
pub struct HyperlaneProviderBuilder {}

#[async_trait]
impl BuildableWithProvider for HyperlaneProviderBuilder {
    type Output = Box<dyn HyperlaneProvider>;
    const NEEDS_SIGNER: bool = false;

    async fn build_with_provider<M: Middleware + 'static>(
        &self,
        provider: M,
        _conn: &ConnectionConf,
        locator: &ContractLocator,
    ) -> Self::Output {
        Box::new(EthereumProvider::new(
            Arc::new(provider),
            locator.domain.clone(),
        ))
    }
}

/// Call a get function that returns a Result<Option<T>> and retry if the inner
/// option is None. This can happen because the provider has not discovered the
/// object we are looking for yet.
async fn get_with_retry_on_none<T, F, O, E, I, N>(
    id: &I,
    get: F,
    not_found_error: N,
) -> ChainResult<T>
where
    F: Fn(&I) -> O,
    O: Future<Output = Result<Option<T>, E>>,
    E: std::error::Error + Send + Sync + 'static,
    N: Fn(&I) -> HyperlaneProviderError,
{
    for _ in 0..3 {
        if let Some(t) = get(id).await.map_err(ChainCommunicationError::from_other)? {
            return Ok(t);
        } else {
            sleep(Duration::from_secs(5)).await;
            continue;
        };
    }
    Err(not_found_error(id).into())
}<|MERGE_RESOLUTION|>--- conflicted
+++ resolved
@@ -84,11 +84,7 @@
 
     #[instrument(err, skip(self))]
     #[allow(clippy::blocks_in_conditions)] // TODO: `rustc` 1.80.1 clippy issue
-<<<<<<< HEAD
-    async fn get_txn_by_hash(&self, hash: &H256) -> ChainResult<TxnInfo> {
-=======
     async fn get_txn_by_hash(&self, hash: &H512) -> ChainResult<TxnInfo> {
->>>>>>> e2b01585
         let txn = get_with_retry_on_none(
             hash,
             |h| self.provider.get_transaction(*h),
