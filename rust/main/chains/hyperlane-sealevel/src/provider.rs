--- conflicted
+++ resolved
@@ -1,14 +1,6 @@
 use std::sync::Arc;
 
 use async_trait::async_trait;
-<<<<<<< HEAD
-use hyperlane_core::{
-    BlockInfo, ChainInfo, ChainResult, HyperlaneChain, HyperlaneDomain, HyperlaneProvider,
-    HyperlaneProviderError, TxnInfo, H256, U256,
-};
-use solana_sdk::bs58;
-use solana_sdk::pubkey::Pubkey;
-=======
 use solana_sdk::signature::Signature;
 use solana_transaction_status::EncodedTransaction;
 
@@ -16,7 +8,6 @@
     BlockInfo, ChainCommunicationError, ChainInfo, ChainResult, HyperlaneChain, HyperlaneDomain,
     HyperlaneProvider, HyperlaneProviderError, TxnInfo, TxnReceiptInfo, H256, H512, U256,
 };
->>>>>>> e2b01585
 
 use crate::error::HyperlaneSealevelError;
 use crate::utils::{decode_h256, decode_h512, decode_pubkey};
@@ -62,14 +53,7 @@
     async fn get_block_by_height(&self, slot: u64) -> ChainResult<BlockInfo> {
         let confirmed_block = self.rpc_client.get_block(slot).await?;
 
-<<<<<<< HEAD
-        let hash_binary = bs58::decode(confirmed_block.blockhash)
-            .into_vec()
-            .map_err(HyperlaneSealevelError::Decoding)?;
-        let block_hash = H256::from_slice(&hash_binary);
-=======
         let block_hash = decode_h256(&confirmed_block.blockhash)?;
->>>>>>> e2b01585
 
         let block_time = confirmed_block
             .block_time
