use std::fmt::Debug;

use async_trait::async_trait;
use auto_impl::auto_impl;
use thiserror::Error;

use crate::{BlockInfo, ChainInfo, ChainResult, HyperlaneChain, TxnInfo, H256, H512, U256};

/// Interface for a provider. Allows abstraction over different provider types
/// for different chains.
///
/// This does not seek to fully abstract all functions we use of the providers
/// as the wrappers provided by ethers for given contracts are quite nice,
/// however, there are some generic calls that we should be able to make outside
/// the context of a contract.
#[async_trait]
#[auto_impl(&, Box, Arc)]
pub trait HyperlaneProvider: HyperlaneChain + Send + Sync + Debug {
    /// Get block info for a given block height
    async fn get_block_by_height(&self, height: u64) -> ChainResult<BlockInfo>;

    /// Get txn info for a given txn hash
    async fn get_txn_by_hash(&self, hash: &H512) -> ChainResult<TxnInfo>;

    /// Returns whether a contract exists at the provided address
    async fn is_contract(&self, address: &H256) -> ChainResult<bool>;

    /// Fetch the balance of the wallet address associated with the chain provider.
    async fn get_balance(&self, address: String) -> ChainResult<U256>;

    /// Fetch metrics related to this chain
    async fn get_chain_metrics(&self) -> ChainResult<Option<ChainInfo>>;
}

/// Errors when querying for provider information.
#[derive(Error, Debug)]
pub enum HyperlaneProviderError {
    /// The provider did not return the gas which was used
    #[error("Provider did not return gas used")]
    NoGasUsed,
    /// Could not find a transaction by hash
    #[error("Could not find transaction from provider with hash {0:?}")]
<<<<<<< HEAD
    CouldNotFindTransactionByHash(H256),
=======
    CouldNotFindTransactionByHash(H512),
>>>>>>> e2b01585
    /// Could not find a block by height
    #[error("Could not find block from provider with height {0:?}")]
    CouldNotFindBlockByHeight(u64),
    /// The requested block does not have its hash
    #[error("Block with height {0:?} does not contain its hash")]
    BlockWithoutHash(u64),
    /// Incorrect block is received
    #[error("Requested block with height {0:?}, received block with height {1:?}")]
    IncorrectBlockByHeight(u64, u64),
}<|MERGE_RESOLUTION|>--- conflicted
+++ resolved
@@ -40,11 +40,7 @@
     NoGasUsed,
     /// Could not find a transaction by hash
     #[error("Could not find transaction from provider with hash {0:?}")]
-<<<<<<< HEAD
-    CouldNotFindTransactionByHash(H256),
-=======
     CouldNotFindTransactionByHash(H512),
->>>>>>> e2b01585
     /// Could not find a block by height
     #[error("Could not find block from provider with height {0:?}")]
     CouldNotFindBlockByHeight(u64),
