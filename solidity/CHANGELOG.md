# @hyperlane-xyz/core

<<<<<<< HEAD
## 4.0.0-alpha.2

### Patch Changes

- @hyperlane-xyz/utils@4.0.0-alpha.2

## 4.0.0-alpha.0

### Patch Changes

- @hyperlane-xyz/utils@4.0.0-alpha.0

## 4.0.0

### Major Changes

- 74c879fa1: Merge branch 'cli-2.0' into main.

### Patch Changes

- Updated dependencies [341b8affd]
- Updated dependencies [74c879fa1]
  - @hyperlane-xyz/utils@4.0.0-alpha
=======
## 3.15.0

### Minor Changes

- 51bfff683: Mint/burn limit checking for xERC20 bridging
  Corrects CLI output for HypXERC20 and HypXERC20Lockbox deployments

### Patch Changes

- @hyperlane-xyz/utils@3.15.0

## 3.14.0

### Patch Changes

- a8a68f6f6: fix: make XERC20 and XERC20 Lockbox proxy-able
  - @hyperlane-xyz/utils@3.14.0
>>>>>>> acaa22cd

## 3.13.0

### Minor Changes

- babe816f8: Support xERC20 and xERC20 Lockbox in SDK and CLI
- b440d98be: Added support for registering/deregistering from the Hyperlane AVS

### Patch Changes

- Updated dependencies [0cf692e73]
  - @hyperlane-xyz/utils@3.13.0

## 3.12.0

### Patch Changes

- Updated dependencies [69de68a66]
  - @hyperlane-xyz/utils@3.12.0

## 3.11.1

### Patch Changes

- @hyperlane-xyz/utils@3.11.1

## 3.11.0

### Minor Changes

- b6fdf2f7f: Implement XERC20 and FiatToken collateral warp routes
- b63714ede: Convert all public hyperlane npm packages from CJS to pure ESM

### Patch Changes

- Updated dependencies [b63714ede]
- Updated dependencies [2b3f75836]
- Updated dependencies [af2634207]
  - @hyperlane-xyz/utils@3.11.0

## 3.10.0

### Minor Changes

- 96485144a: SDK support for ICA deployment and operation.
- 38358ecec: Deprecate Polygon Mumbai testnet (soon to be replaced by Polygon Amoy testnet)

### Patch Changes

- Updated dependencies [96485144a]
- Updated dependencies [4e7a43be6]
  - @hyperlane-xyz/utils@3.10.0

## 3.9.0

### Patch Changes

- @hyperlane-xyz/utils@3.9.0

## 3.8.2

### Patch Changes

- @hyperlane-xyz/utils@3.8.2

## 3.8.1

### Patch Changes

- Updated dependencies [5daaae274]
  - @hyperlane-xyz/utils@3.8.1

## 3.8.0

### Minor Changes

- 9681df08d: Remove support for goerli networks (including optimismgoerli, arbitrumgoerli, lineagoerli and polygonzkevmtestnet)
- 9681df08d: Enabled verification of contracts as part of the deployment flow.

  - Solidity build artifact is now included as part of the `@hyperlane-xyz/core` package.
  - Updated the `HyperlaneDeployer` to perform contract verification immediately after deploying a contract. A default verifier is instantiated using the core build artifact.
  - Updated the `HyperlaneIsmFactory` to re-use the `HyperlaneDeployer` for deployment where possible.
  - Minor logging improvements throughout deployers.

### Patch Changes

- Updated dependencies [9681df08d]
  - @hyperlane-xyz/utils@3.8.0

## 3.7.0

### Patch Changes

- @hyperlane-xyz/utils@3.7.0

## 3.6.2

### Patch Changes

- @hyperlane-xyz/utils@3.6.2

## 3.6.1

### Patch Changes

- e4e4f93fc: Support pausable ISM in deployer and checker
- Updated dependencies [3c298d064]
- Updated dependencies [df24eec8b]
- Updated dependencies [78e50e7da]
  - @hyperlane-xyz/utils@3.6.1

## 3.6.0

### Patch Changes

- @hyperlane-xyz/utils@3.6.0

## 3.5.1

### Patch Changes

- @hyperlane-xyz/utils@3.5.1

## 3.5.0

### Patch Changes

- @hyperlane-xyz/utils@3.5.0

## 3.4.0

### Patch Changes

- e06fe0b32: Supporting DefaultFallbackRoutingIsm through non-factory deployments
- Updated dependencies [fd4fc1898]
  - @hyperlane-xyz/utils@3.4.0

## 3.3.0

### Patch Changes

- 350175581: Rename StaticProtocolFee hook to ProtocolFee for clarity
  - @hyperlane-xyz/utils@3.3.0

## 3.2.0

### Minor Changes

- df34198d4: Includes storage gap in Mailbox Client for forwards compatibility

### Patch Changes

- @hyperlane-xyz/utils@3.2.0

## 3.1.10

### Patch Changes

- c9e0aedae: Improve client side StandardHookMetadata library interface
  - @hyperlane-xyz/utils@3.1.10<|MERGE_RESOLUTION|>--- conflicted
+++ resolved
@@ -1,30 +1,5 @@
 # @hyperlane-xyz/core
 
-<<<<<<< HEAD
-## 4.0.0-alpha.2
-
-### Patch Changes
-
-- @hyperlane-xyz/utils@4.0.0-alpha.2
-
-## 4.0.0-alpha.0
-
-### Patch Changes
-
-- @hyperlane-xyz/utils@4.0.0-alpha.0
-
-## 4.0.0
-
-### Major Changes
-
-- 74c879fa1: Merge branch 'cli-2.0' into main.
-
-### Patch Changes
-
-- Updated dependencies [341b8affd]
-- Updated dependencies [74c879fa1]
-  - @hyperlane-xyz/utils@4.0.0-alpha
-=======
 ## 3.15.0
 
 ### Minor Changes
@@ -42,7 +17,6 @@
 
 - a8a68f6f6: fix: make XERC20 and XERC20 Lockbox proxy-able
   - @hyperlane-xyz/utils@3.14.0
->>>>>>> acaa22cd
 
 ## 3.13.0
 
