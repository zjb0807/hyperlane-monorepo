{
  "name": "@hyperlane-xyz/core",
  "description": "Core solidity contracts for Hyperlane",
  "version": "5.8.2",
  "dependencies": {
    "@arbitrum/nitro-contracts": "^1.2.1",
    "@eth-optimism/contracts": "^0.6.0",
    "@hyperlane-xyz/utils": "7.2.0",
    "@layerzerolabs/lz-evm-oapp-v2": "2.0.2",
    "@openzeppelin/contracts": "^4.9.3",
<<<<<<< HEAD
    "@openzeppelin/contracts-upgradeable": "^v4.9.3",
    "fx-portal": "^1.0.3",
    "zksync-ethers": "^5"
=======
    "@openzeppelin/contracts-upgradeable": "^4.9.3",
    "fx-portal": "^1.0.3"
>>>>>>> 95f1a97e
  },
  "devDependencies": {
    "@layerzerolabs/solidity-examples": "^1.1.0",
    "@matterlabs/hardhat-zksync-deploy": "^0.7.0",
    "@matterlabs/hardhat-zksync-solc": "^1.2.4",
    "@nomiclabs/hardhat-ethers": "^2.2.3",
    "@nomiclabs/hardhat-waffle": "^2.0.6",
    "@typechain/ethers-v5": "^11.1.2",
    "@typechain/ethers-v6": "^0.5.1",
    "@typechain/hardhat": "^9.1.0",
    "@types/node": "^18.14.5",
    "chai": "^4.5.0",
    "ethereum-waffle": "^4.0.10",
    "ethers": "^5.7.2",
    "hardhat": "^2.22.2",
    "hardhat-gas-reporter": "^1.0.9",
    "hardhat-ignore-warnings": "^0.2.11",
    "prettier": "^2.8.8",
    "prettier-plugin-solidity": "^1.1.3",
    "solhint": "^4.5.4",
    "solhint-plugin-prettier": "^0.0.5",
    "solidity-bytes-utils": "^0.8.0",
    "solidity-coverage": "^0.8.3",
    "ts-generator": "^0.1.1",
    "ts-node": "^10.8.0",
    "tsx": "^4.19.1",
    "typechain": "patch:typechain@npm%3A8.3.2#~/.yarn/patches/typechain-npm-8.3.2-b02e27439e.patch",
    "typescript": "5.3.3"
  },
  "directories": {
    "test": "test"
  },
  "type": "module",
  "exports": {
    ".": "./dist/evm/types/index.js",
    "./mailbox": "./dist/evm/types/contracts/Mailbox.js",
    "./buildArtifact.js": "./dist/evm/buildArtifact.js",
    "./buildArtifact-zksync.js": "./dist/zksync/buildArtifact.js",
    "./buildArtifact.json": "./dist/evm/buildArtifact.json",
    "./contracts": "./contracts",
    "./zksync-artifacts": "./dist/zksync/artifacts/index.js",
    "./zksync-artifacts/*": "./dist/zksync/artifacts/*.js"
  },
  "types": "./dist/evm/types/index.d.ts",
  "files": [
    "/dist",
    "/contracts",
    "/dist/zksync/artifacts"
  ],
  "engines": {
    "node": ">=16"
  },
  "homepage": "https://www.hyperlane.xyz",
  "repository": "https://github.com/hyperlane-xyz/hyperlane-monorepo",
  "keywords": [
    "Hyperlane",
    "Solidity"
  ],
  "license": "Apache-2.0",
  "scripts": {
    "build": "yarn version:update && yarn hardhat-esm compile && yarn hardhat-zk compile && ts-node generate-artifact-exports.mjs && tsc && ./exportBuildArtifact.sh",
    "lint": "solhint contracts/**/*.sol",
    "clean": "yarn hardhat-esm clean && yarn hardhat-zk clean && rm -rf ./dist ./cache ./cache-zk ./types ./coverage ./out ./forge-cache ./fixtures",
    "coverage": "yarn fixtures && ./coverage.sh",
    "docs": "forge doc",
    "fixtures": "mkdir -p ./fixtures/aggregation ./fixtures/multisig",
    "hardhat-esm": "NODE_OPTIONS='--experimental-loader ts-node/esm/transpile-only --no-warnings=ExperimentalWarning' hardhat --config hardhat.config.cts",
    "hardhat-zk": "NODE_OPTIONS='--experimental-loader ts-node/esm/transpile-only --no-warnings=ExperimentalWarning' hardhat --config zk-hardhat.config.cts",
    "prettier": "prettier --write ./contracts ./test",
    "test": "yarn version:exhaustive && yarn hardhat-esm test && yarn test:forge",
    "test:hardhat": "yarn hardhat-esm test",
    "test:forge": "yarn fixtures && forge test -vvv",
    "test:ci": "yarn version:changed && yarn test:hardhat && yarn test:forge --no-match-test testFork",
    "gas": "forge snapshot",
    "gas-ci": "yarn gas --check --tolerance 2 || (echo 'Manually update gas snapshot' && exit 1)",
    "slither": "slither .",
    "storage": "./storage.sh",
    "version:update": "sh ./bytecodeversion.sh",
    "version:changed": "yarn version:update && git diff --exit-code",
    "version:exhaustive": "yarn tsx ./test/exhaustiveversion.test.ts"
  },
  "peerDependencies": {
    "@ethersproject/abi": "*",
    "@ethersproject/providers": "*",
    "@types/sinon-chai": "*"
  }
}<|MERGE_RESOLUTION|>--- conflicted
+++ resolved
@@ -8,14 +8,9 @@
     "@hyperlane-xyz/utils": "7.2.0",
     "@layerzerolabs/lz-evm-oapp-v2": "2.0.2",
     "@openzeppelin/contracts": "^4.9.3",
-<<<<<<< HEAD
-    "@openzeppelin/contracts-upgradeable": "^v4.9.3",
+    "@openzeppelin/contracts-upgradeable": "^4.9.3",
     "fx-portal": "^1.0.3",
     "zksync-ethers": "^5"
-=======
-    "@openzeppelin/contracts-upgradeable": "^4.9.3",
-    "fx-portal": "^1.0.3"
->>>>>>> 95f1a97e
   },
   "devDependencies": {
     "@layerzerolabs/solidity-examples": "^1.1.0",
