// SPDX-License-Identifier: MIT OR Apache-2.0
pragma solidity >=0.6.11;

interface IInterchainSecurityModule {
    enum Types {
        UNUSED,
        ROUTING,
        AGGREGATION,
        LEGACY_MULTISIG,
        MERKLE_ROOT_MULTISIG,
        MESSAGE_ID_MULTISIG,
        NULL, // used with relayer carrying no metadata
        CCIP_READ,
        ARB_L2_TO_L1,
<<<<<<< HEAD
        WEIGHTED_MERKLE_ROOT_MULTISIG,
        WEIGHTED_MESSAGE_ID_MULTISIG
=======
        WEIGHT_MERKLE_ROOT_MULTISIG,
        WEIGHT_MESSAGE_ID_MULTISIG,
        OP_L2_TO_L1
>>>>>>> 6f377f17
    }

    /**
     * @notice Returns an enum that represents the type of security model
     * encoded by this ISM.
     * @dev Relayers infer how to fetch and format metadata.
     */
    function moduleType() external view returns (uint8);

    /**
     * @notice Defines a security model responsible for verifying interchain
     * messages based on the provided metadata.
     * @param _metadata Off-chain metadata provided by a relayer, specific to
     * the security model encoded by the module (e.g. validator signatures)
     * @param _message Hyperlane encoded interchain message
     * @return True if the message was verified
     */
    function verify(
        bytes calldata _metadata,
        bytes calldata _message
    ) external returns (bool);
}

interface ISpecifiesInterchainSecurityModule {
    function interchainSecurityModule()
        external
        view
        returns (IInterchainSecurityModule);
}<|MERGE_RESOLUTION|>--- conflicted
+++ resolved
@@ -12,14 +12,9 @@
         NULL, // used with relayer carrying no metadata
         CCIP_READ,
         ARB_L2_TO_L1,
-<<<<<<< HEAD
         WEIGHTED_MERKLE_ROOT_MULTISIG,
-        WEIGHTED_MESSAGE_ID_MULTISIG
-=======
-        WEIGHT_MERKLE_ROOT_MULTISIG,
-        WEIGHT_MESSAGE_ID_MULTISIG,
+        WEIGHTED_MESSAGE_ID_MULTISIG,
         OP_L2_TO_L1
->>>>>>> 6f377f17
     }
 
     /**
