--- conflicted
+++ resolved
@@ -27,11 +27,8 @@
         LAYER_ZERO_V1,
         RATE_LIMITED,
         ARB_L2_TO_L1,
-<<<<<<< HEAD
-        DISPATCHED
-=======
-        OP_L2_TO_L1
->>>>>>> dac2fb52
+        OP_L2_TO_L1,
+        DISPATCHED,
     }
 
     /**
