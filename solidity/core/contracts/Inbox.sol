// SPDX-License-Identifier: MIT OR Apache-2.0
pragma solidity >=0.8.0;

// ============ Internal Imports ============
import {Version0} from "./Version0.sol";
import {Mailbox} from "./Mailbox.sol";
import {MerkleLib} from "../libs/Merkle.sol";
import {Message} from "../libs/Message.sol";
import {TypeCasts} from "../libs/TypeCasts.sol";
import {IMessageRecipient} from "../interfaces/IMessageRecipient.sol";
import {IInbox} from "../interfaces/IInbox.sol";

// ============ External Imports ============
import {ReentrancyGuardUpgradeable} from "@openzeppelin/contracts-upgradeable/security/ReentrancyGuardUpgradeable.sol";

/**
 * @title Inbox
 * @author Celo Labs Inc.
 * @notice Track root updates on Outbox, prove and dispatch messages to end
 * recipients.
 */
contract Inbox is IInbox, ReentrancyGuardUpgradeable, Version0, Mailbox {
    // ============ Libraries ============

    using MerkleLib for MerkleLib.Tree;
    using Message for bytes;
    using TypeCasts for bytes32;

    // ============ Enums ============

    // Status of Message:
    //   0 - None - message has not been processed
    //   1 - Processed - message has been dispatched to recipient
    enum MessageStatus {
        None,
        Processed
    }

    // ============ Public Storage ============

    // Domain of outbox chain
    uint32 public override remoteDomain;
    // Mapping of message leaves to MessageStatus
    mapping(bytes32 => MessageStatus) public messages;

    // ============ Upgrade Gap ============

    // gap for upgrade safety
    uint256[48] private __GAP;

    // ============ Events ============

    /**
     * @notice Emitted when message is processed
     * @dev This event allows watchers to observe the merkle proof they need
     * to prove fraud on the Outbox.
     * @param messageHash Hash of message that was processed.
     */
    event Process(bytes32 indexed messageHash);

    // ============ Constructor ============

    // solhint-disable-next-line no-empty-blocks
    constructor(uint32 _localDomain) Mailbox(_localDomain) {}

    // ============ Initializer ============

    function initialize(uint32 _remoteDomain, address _validatorManager)
        public
        initializer
    {
        __ReentrancyGuard_init();
        __Mailbox_initialize(_validatorManager);
        remoteDomain = _remoteDomain;
    }

    // ============ External Functions ============

    /**
     * @notice Attempts to process the provided formatted `message`. Performs
     * verification against root of the proof
     * @dev Called by the validator manager, which is responsible for verifying a
     * quorum of validator signatures on the checkpoint.
     * @dev Reverts if verification of the message fails.
     * @param _root The merkle root of the checkpoint used to prove message inclusion.
     * @param _index The index of the checkpoint used to prove message inclusion.
     * @param _message Formatted message (refer to Mailbox.sol Message library)
     * @param _proof Merkle proof of inclusion for message's leaf
     * @param _leafIndex Index of leaf in outbox's merkle tree
     */
    function process(
        bytes32 _root,
        uint256 _index,
        bytes calldata _message,
        bytes32[32] calldata _proof,
<<<<<<< HEAD
        uint256 _leafIndex
    ) external override onlyValidatorManager {
        // check re-entrancy guard
        require(entered == 1, "!reentrant");
        entered = 0;

        require(_index >= _leafIndex, "!index");
        bytes32 _messageHash = _message.leaf(_leafIndex);
=======
        uint256 _index,
        bytes calldata /* _sovereignData */
    ) external override nonReentrant {
        bytes32 _messageHash = _message.leaf(_index);
>>>>>>> 099cd93c
        // ensure that message has not been processed
        require(
            messages[_messageHash] == MessageStatus.None,
            "!MessageStatus.None"
        );
        // calculate the expected root based on the proof
        bytes32 _calculatedRoot = MerkleLib.branchRoot(
            _messageHash,
            _proof,
            _leafIndex
        );
        // verify the merkle proof
        require(_calculatedRoot == _root, "!proof");
        _process(_message, _messageHash);
<<<<<<< HEAD
        emit Process(_messageHash);
        // reset re-entrancy guard
        entered = 1;
=======
        emit Process(_messageHash, _index, _proof);
>>>>>>> 099cd93c
    }

    // ============ Internal Functions ============

    /**
     * @notice Marks a message as processed and calls handle on the recipient
     * @dev Internal function that can be called by contracts like TestInbox
     * @param _message Formatted message (refer to Mailbox.sol Message library)
     * @param _messageHash keccak256 hash of the message
     */
    function _process(bytes calldata _message, bytes32 _messageHash) internal {
        (
            uint32 origin,
            bytes32 sender,
            uint32 destination,
            bytes32 recipient,
            bytes calldata body
        ) = _message.destructure();

        // ensure message was meant for this domain
        require(destination == localDomain, "!destination");

        // update message status as processed
        messages[_messageHash] = MessageStatus.Processed;

        IMessageRecipient(recipient.bytes32ToAddress()).handle(
            origin,
            sender,
            body
        );
    }
}<|MERGE_RESOLUTION|>--- conflicted
+++ resolved
@@ -93,21 +93,10 @@
         uint256 _index,
         bytes calldata _message,
         bytes32[32] calldata _proof,
-<<<<<<< HEAD
         uint256 _leafIndex
-    ) external override onlyValidatorManager {
-        // check re-entrancy guard
-        require(entered == 1, "!reentrant");
-        entered = 0;
-
+    ) external override nonReentrant onlyValidatorManager {
         require(_index >= _leafIndex, "!index");
         bytes32 _messageHash = _message.leaf(_leafIndex);
-=======
-        uint256 _index,
-        bytes calldata /* _sovereignData */
-    ) external override nonReentrant {
-        bytes32 _messageHash = _message.leaf(_index);
->>>>>>> 099cd93c
         // ensure that message has not been processed
         require(
             messages[_messageHash] == MessageStatus.None,
@@ -122,13 +111,7 @@
         // verify the merkle proof
         require(_calculatedRoot == _root, "!proof");
         _process(_message, _messageHash);
-<<<<<<< HEAD
         emit Process(_messageHash);
-        // reset re-entrancy guard
-        entered = 1;
-=======
-        emit Process(_messageHash, _index, _proof);
->>>>>>> 099cd93c
     }
 
     // ============ Internal Functions ============
