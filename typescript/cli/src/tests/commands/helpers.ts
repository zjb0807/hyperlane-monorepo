<<<<<<< HEAD
import { ethers } from 'ethers';
=======
import { $ } from 'zx';
>>>>>>> 25a927de

import { ERC20Test__factory, ERC4626Test__factory } from '@hyperlane-xyz/core';
import { ChainAddresses } from '@hyperlane-xyz/registry';
import {
  TokenRouterConfig,
  WarpCoreConfig,
  WarpCoreConfigSchema,
} from '@hyperlane-xyz/sdk';
import { Address } from '@hyperlane-xyz/utils';

import { getContext } from '../../context/context.js';
import { readYamlOrJson, writeYamlOrJson } from '../../utils/files.js';

import { hyperlaneCoreDeploy } from './core.js';
import {
  hyperlaneWarpApply,
  hyperlaneWarpSendRelay,
  readWarpConfig,
} from './warp.js';

export const TEST_CONFIGS_PATH = './test-configs';
export const REGISTRY_PATH = `${TEST_CONFIGS_PATH}/anvil`;

export const ANVIL_KEY =
  '0xac0974bec39a17e36ba4a6b4d238ff944bacb478cbed5efcae784d7bf4f2ff80';

/**
 * Retrieves the deployed Warp address from the Warp core config.
 */
export function getDeployedWarpAddress(chain: string, warpCorePath: string) {
  const warpCoreConfig: WarpCoreConfig = readYamlOrJson(warpCorePath);
  WarpCoreConfigSchema.parse(warpCoreConfig);
  return warpCoreConfig.tokens.find((t) => t.chainName === chain)!
    .addressOrDenom;
}

/**
 * Updates the owner of the Warp route deployment config, and then output to a file
 */
export async function updateWarpOwnerConfig(
  chain: string,
  owner: Address,
  warpCorePath: string,
  warpDeployPath: string,
): Promise<string> {
  const warpDeployConfig = await readWarpConfig(
    chain,
    warpCorePath,
    warpDeployPath,
  );
  warpDeployConfig[chain].owner = owner;
  await writeYamlOrJson(warpDeployPath, warpDeployConfig);

  return warpDeployPath;
}

/**
 * Updates the Warp route deployment configuration with a new owner, and then applies the changes.
 */
export async function updateOwner(
  owner: Address,
  chain: string,
  warpConfigPath: string,
  warpCoreConfigPath: string,
) {
  await updateWarpOwnerConfig(chain, owner, warpCoreConfigPath, warpConfigPath);
  return hyperlaneWarpApply(warpConfigPath, warpCoreConfigPath);
}

/**
 * Extends the Warp route deployment with a new warp config
 */
export async function extendWarpConfig(params: {
  chain: string;
  chainToExtend: string;
  extendedConfig: TokenRouterConfig;
  warpCorePath: string;
  warpDeployPath: string;
  strategyUrl?: string;
}): Promise<string> {
  const {
    chain,
    chainToExtend,
    extendedConfig,
    warpCorePath,
    warpDeployPath,
    strategyUrl,
  } = params;
  const warpDeployConfig = await readWarpConfig(
    chain,
    warpCorePath,
    warpDeployPath,
  );
  warpDeployConfig[chainToExtend] = extendedConfig;
  writeYamlOrJson(warpDeployPath, warpDeployConfig);
  await hyperlaneWarpApply(warpDeployPath, warpCorePath, strategyUrl);

  return warpDeployPath;
}

/**
 * Deploys new core contracts on the specified chain if it doesn't already exist, and returns the chain addresses.
 */
export async function deployOrUseExistingCore(
  chain: string,
  coreInputPath: string,
  key: string,
) {
  const { registry } = await getContext({
    registryUri: REGISTRY_PATH,
    registryOverrideUri: '',
    key,
  });
  const addresses = (await registry.getChainAddresses(chain)) as ChainAddresses;

  if (!addresses) {
    await hyperlaneCoreDeploy(chain, coreInputPath);
    return deployOrUseExistingCore(chain, coreInputPath, key);
  }

  return addresses;
}

export async function getDomainId(
  chainName: string,
  key: string,
): Promise<string> {
  const { registry } = await getContext({
    registryUri: REGISTRY_PATH,
    registryOverrideUri: '',
    key,
  });
  const chainMetadata = await registry.getChainMetadata(chainName);
  return String(chainMetadata?.domainId);
}

export async function deployToken(privateKey: string, chain: string) {
  const { multiProvider } = await getContext({
    registryUri: REGISTRY_PATH,
    registryOverrideUri: '',
    key: privateKey,
  });

  // Future works: make signer compatible with protocol/chain stack
  multiProvider.setSigner(chain, new ethers.Wallet(privateKey));

  const token = await new ERC20Test__factory(
    multiProvider.getSigner(chain),
  ).deploy('token', 'token', '100000000000000000000', 18);
  await token.deployed();

  return token;
}

export async function deploy4626Vault(
  privateKey: string,
  chain: string,
  tokenAddress: string,
) {
  const { multiProvider } = await getContext({
    registryUri: REGISTRY_PATH,
    registryOverrideUri: '',
    key: privateKey,
  });

  // Future works: make signer compatible with protocol/chain stack
  multiProvider.setSigner(chain, new ethers.Wallet(privateKey));

  const vault = await new ERC4626Test__factory(
    multiProvider.getSigner(chain),
  ).deploy(tokenAddress, 'VAULT', 'VAULT');
  await vault.deployed();

  return vault;
}

/**
 * Performs a round-trip warp relay between two chains using the specified warp core config.
 *
 * @param chain1 - The first chain to send the warp relay from.
 * @param chain2 - The second chain to send the warp relay to and back from.
 * @param warpCoreConfigPath - The path to the warp core config file.
 * @returns A promise that resolves when the round-trip warp relay is complete.
 */
export async function sendWarpRouteMessageRoundTrip(
  chain1: string,
  chain2: string,
  warpCoreConfigPath: string,
) {
  await hyperlaneWarpSendRelay(chain1, chain2, warpCoreConfigPath);
  return hyperlaneWarpSendRelay(chain2, chain1, warpCoreConfigPath);
}

export async function hyperlaneSendMessage(
  origin: string,
  destination: string,
) {
  return $`yarn workspace @hyperlane-xyz/cli run hyperlane send message \
        --registry ${REGISTRY_PATH} \
        --origin ${origin} \
        --destination ${destination} \
        --key ${ANVIL_KEY} \
        --verbosity debug \
        --yes`;
}

export function hyperlaneRelayer(chains: string[], warp?: string) {
  return $`yarn workspace @hyperlane-xyz/cli run hyperlane relayer \
        --registry ${REGISTRY_PATH} \
        --chains ${chains.join(',')} \
        --warp ${warp ?? ''} \
        --key ${ANVIL_KEY} \
        --verbosity debug \
        --yes`;
}<|MERGE_RESOLUTION|>--- conflicted
+++ resolved
@@ -1,8 +1,5 @@
-<<<<<<< HEAD
 import { ethers } from 'ethers';
-=======
 import { $ } from 'zx';
->>>>>>> 25a927de
 
 import { ERC20Test__factory, ERC4626Test__factory } from '@hyperlane-xyz/core';
 import { ChainAddresses } from '@hyperlane-xyz/registry';
