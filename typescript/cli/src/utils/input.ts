--- conflicted
+++ resolved
@@ -18,20 +18,15 @@
 import ansiEscapes from 'ansi-escapes';
 import chalk from 'chalk';
 
-<<<<<<< HEAD
 import { ProxyAdmin__factory } from '@hyperlane-xyz/core';
 import { ChainName, DeployedOwnableConfig } from '@hyperlane-xyz/sdk';
+import { WarpCoreConfig } from '@hyperlane-xyz/sdk';
 import { isAddress } from '@hyperlane-xyz/utils';
 
+import { readWarpCoreConfig } from '../config/warp.js';
 import { CommandContext } from '../context/types.js';
 import { logGray } from '../logger.js';
-=======
-import { WarpCoreConfig } from '@hyperlane-xyz/sdk';
-
-import { readWarpCoreConfig } from '../config/warp.js';
-import { CommandContext } from '../context/types.js';
-import { logGray, logRed } from '../logger.js';
->>>>>>> 013d3211
+import { logRed } from '../logger.js';
 
 import { indentYamlOrJson } from './files.js';
 import { selectRegistryWarpRoute } from './tokens.js';
@@ -87,7 +82,6 @@
 }
 
 /**
-<<<<<<< HEAD
  * Prompts the user to optionally set an existing ProxyAdmin contract address to be used in a WarpToken deployment.
  */
 export async function setExistingProxyAdmin(
@@ -116,7 +110,9 @@
     address: proxyAdminAddress,
     owner: ownerAddress,
   };
-=======
+}
+
+/**
  * Gets a {@link WarpCoreConfig} based on the provided path or prompts the user to choose one:
  * - if `symbol` is provided the user will have to select one of the available warp routes.
  * - if `warp` is provided the config will be read by the provided file path.
@@ -142,7 +138,6 @@
   }
 
   return warpCoreConfig;
->>>>>>> 013d3211
 }
 
 /**
