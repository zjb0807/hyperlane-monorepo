import {
  Separator,
  type Theme,
  createPrompt,
  isEnterKey,
  makeTheme,
  useEffect,
  useKeypress,
  useMemo,
  usePagination,
  usePrefix,
  useRef,
  useState,
} from '@inquirer/core';
import figures from '@inquirer/figures';
import { KeypressEvent, confirm, input } from '@inquirer/prompts';
import type { PartialDeep } from '@inquirer/type';
import ansiEscapes from 'ansi-escapes';
import chalk from 'chalk';

import { ProxyAdmin__factory } from '@hyperlane-xyz/core';
import { ChainName, DeployedOwnableConfig } from '@hyperlane-xyz/sdk';
import { WarpCoreConfig } from '@hyperlane-xyz/sdk';
<<<<<<< HEAD
import { Address, isAddress } from '@hyperlane-xyz/utils';
=======
import { Address, isAddress, rootLogger } from '@hyperlane-xyz/utils';
>>>>>>> 4c0605dc

import { readWarpCoreConfig } from '../config/warp.js';
import { CommandContext } from '../context/types.js';
import { logGray } from '../logger.js';
import { logRed } from '../logger.js';

import { indentYamlOrJson } from './files.js';
import { selectRegistryWarpRoute } from './tokens.js';

export async function detectAndConfirmOrPrompt(
  detect: () => Promise<string | undefined>,
  prompt: string,
  label: string,
  source?: string,
): Promise<string> {
  let detectedValue: string | undefined;
  try {
    detectedValue = await detect();
    if (detectedValue) {
      const confirmed = await confirm({
        message: `Detected ${label} as ${detectedValue}${
          source ? ` from ${source}` : ''
        }, is this correct?`,
      });
      if (confirmed) {
        return detectedValue;
      }
    }
    // eslint-disable-next-line no-empty
  } catch (e) {}
  return input({ message: `${prompt} ${label}:`, default: detectedValue });
}

const INFO_COMMAND: string = 'i';
const DOCS_NOTICE: string =
  'For more information, please visit https://docs.hyperlane.xyz.';

export async function inputWithInfo({
  message,
  info = 'No additional information available.',
  defaultAnswer,
}: {
  message: string;
  info?: string;
  defaultAnswer?: string;
}): Promise<string> {
  let answer: string = '';
  do {
    answer = await input({
      message: message.concat(` [enter '${INFO_COMMAND}' for more info]`),
      default: defaultAnswer,
    });
    answer = answer.trim().toLowerCase();
    const indentedInfo = indentYamlOrJson(`${info}\n${DOCS_NOTICE}\n`, 4);
    if (answer === INFO_COMMAND) logGray(indentedInfo);
  } while (answer === INFO_COMMAND);
  return answer;
}

/**
 * Prompts the user to optionally set an existing ProxyAdmin contract address to be used in a WarpToken deployment.
 */
export async function setProxyAdminConfig(
  context: CommandContext,
  chain: ChainName,
  warpRouteOwner: Address,
): Promise<DeployedOwnableConfig> {
  const defaultAdminConfig: DeployedOwnableConfig = {
    owner: warpRouteOwner,
  };

  // default to deploying a new ProxyAdmin with `warpRouteOwner` as the owner
  // if the user supplied the --yes flag
  if (context.skipConfirmation) {
    return defaultAdminConfig;
  }

  const useExistingProxy = await confirm({
    message: `Use an existing Proxy Admin contract for the warp route deployment on chain "${chain}"?`,
  });

  if (!useExistingProxy) {
    return defaultAdminConfig;
  }

  const proxyAdminAddress = await input({
    message: `Please enter the address of the Proxy Admin contract to be used on chain "${chain}":`,
    validate: isAddress,
  });

  const proxy = ProxyAdmin__factory.connect(
    proxyAdminAddress,
    context.multiProvider.getProvider(chain),
  );

  try {
    const ownerAddress = await proxy.owner();
    return {
      address: proxyAdminAddress,
      owner: ownerAddress,
    };
  } catch (error) {
<<<<<<< HEAD
=======
    rootLogger.error(
      `Failed to read owner address from ProxyAdmin contract at ${proxy.address} on chain ${chain}.`,
      error,
    );
>>>>>>> 4c0605dc
    throw new Error(
      `Failed to read owner address from ProxyAdmin contract at ${proxy.address}. Are you sure this is a ProxyAdmin contract?`,
    );
  }
}

/**
 * Gets a {@link WarpCoreConfig} based on the provided path or prompts the user to choose one:
 * - if `symbol` is provided the user will have to select one of the available warp routes.
 * - if `warp` is provided the config will be read by the provided file path.
 * - if none is provided the CLI will exit.
 */
export async function getWarpCoreConfigOrExit({
  context,
  symbol,
  warp,
}: {
  context: CommandContext;
  symbol?: string;
  warp?: string;
}): Promise<WarpCoreConfig> {
  let warpCoreConfig: WarpCoreConfig;
  if (symbol) {
    warpCoreConfig = await selectRegistryWarpRoute(context.registry, symbol);
  } else if (warp) {
    warpCoreConfig = readWarpCoreConfig(warp);
  } else {
    logRed(`Please specify either a symbol or warp config`);
    process.exit(0);
  }

  return warpCoreConfig;
}

/**
 * Searchable checkbox code
 *
 * Note that the code below hab been implemented by taking inspiration from
 * the @inquirer/prompt package search and checkbox prompts
 *
 * - https://github.com/SBoudrias/Inquirer.js/blob/main/packages/search/src/index.mts
 * - https://github.com/SBoudrias/Inquirer.js/blob/main/packages/checkbox/src/index.mts
 */

type Status = 'loading' | 'idle' | 'done';

type SearchableCheckboxTheme = {
  icon: {
    checked: string;
    unchecked: string;
    cursor: string;
  };
  style: {
    disabledChoice: (text: string) => string;
    renderSelectedChoices: <T>(
      selectedChoices: ReadonlyArray<NormalizedChoice<T>>,
      allChoices: ReadonlyArray<NormalizedChoice<T> | Separator>,
    ) => string;
    description: (text: string) => string;
    helpTip: (text: string) => string;
  };
  helpMode: 'always' | 'never' | 'auto';
};

const checkboxTheme: SearchableCheckboxTheme = {
  icon: {
    checked: chalk.green(figures.circleFilled),
    unchecked: figures.circle,
    cursor: figures.pointer,
  },
  style: {
    disabledChoice: (text: string) => chalk.dim(`- ${text}`),
    renderSelectedChoices: (selectedChoices) =>
      selectedChoices.map((choice) => choice.short).join(', '),
    description: (text: string) => chalk.cyan(text),
    helpTip: (text) => ` ${text}`,
  },
  helpMode: 'always',
};

export type SearchableCheckboxChoice<Value> = {
  value: Value;
  name?: string;
  description?: string;
  short?: string;
  disabled?: boolean | string;
  checked?: boolean;
};

type NormalizedChoice<Value> = Required<
  Omit<SearchableCheckboxChoice<Value>, 'description'>
> & {
  description?: string;
};

type SearchableCheckboxConfig<Value> = {
  message: string;
  prefix?: string;
  pageSize?: number;
  instructions?: string;
  choices: ReadonlyArray<SearchableCheckboxChoice<Value>>;
  loop?: boolean;
  required?: boolean;
  selectableOptionsSeparator?: Separator;
  validate?: (
    choices: ReadonlyArray<SearchableCheckboxChoice<Value>>,
  ) => boolean | string | Promise<string | boolean>;
  theme?: PartialDeep<Theme<SearchableCheckboxTheme>>;
};

type Item<Value> = NormalizedChoice<Value> | Separator;

type SearchableCheckboxState<Value> = {
  options: Item<Value>[];
  currentOptionState: Record<string, NormalizedChoice<Value>>;
};

function isSelectable<Value>(
  item: Item<Value>,
): item is NormalizedChoice<Value> {
  return !Separator.isSeparator(item) && !item.disabled;
}

function isChecked<Value>(item: Item<Value>): item is NormalizedChoice<Value> {
  return isSelectable(item) && Boolean(item.checked);
}

function toggle<Value>(item: Item<Value>): Item<Value> {
  return isSelectable(item) ? { ...item, checked: !item.checked } : item;
}

function normalizeChoices<Value>(
  choices: ReadonlyArray<SearchableCheckboxChoice<Value>>,
): NormalizedChoice<Value>[] {
  return choices.map((choice) => {
    const name = choice.name ?? String(choice.value);
    return {
      value: choice.value,
      name,
      short: choice.short ?? name,
      description: choice.description,
      disabled: choice.disabled ?? false,
      checked: choice.checked ?? false,
    };
  });
}

function sortNormalizedItems<Value>(
  a: NormalizedChoice<Value>,
  b: NormalizedChoice<Value>,
): number {
  return a.name.localeCompare(b.name);
}

function organizeItems<Value>(
  items: Array<Item<Value>>,
  selectableOptionsSeparator?: Separator,
): Array<Item<Value> | Separator> {
  const orderedItems = [];

  const checkedItems = items.filter(
    (item) => !Separator.isSeparator(item) && item.checked,
  ) as NormalizedChoice<Value>[];

  if (checkedItems.length !== 0) {
    orderedItems.push(new Separator('--Selected Options--'));

    orderedItems.push(...checkedItems.sort(sortNormalizedItems));
  }

  orderedItems.push(
    selectableOptionsSeparator ?? new Separator('--Available Options--'),
  );

  const nonCheckedItems = items.filter(
    (item) => !Separator.isSeparator(item) && !item.checked,
  ) as NormalizedChoice<Value>[];

  orderedItems.push(...nonCheckedItems.sort(sortNormalizedItems));

  if (orderedItems.length === 1) {
    return [];
  }

  return orderedItems;
}

interface BuildViewOptions<Value> {
  theme: Readonly<Theme<SearchableCheckboxTheme>>;
  pageSize: number;
  firstRender: { current: boolean };
  page: string;
  currentOptions: ReadonlyArray<Item<Value>>;
  prefix: string;
  message: string;
  errorMsg?: string;
  status: Status;
  searchTerm: string;
  description?: string;
  instructions?: string;
}

interface GetErrorMessageOptions
  extends Pick<
    BuildViewOptions<any>,
    'theme' | 'errorMsg' | 'status' | 'searchTerm'
  > {
  currentItemCount: number;
}

function getErrorMessage({
  theme,
  errorMsg,
  currentItemCount,
  status,
  searchTerm,
}: GetErrorMessageOptions): string {
  if (errorMsg) {
    return `${theme.style.error(errorMsg)}`;
  } else if (currentItemCount === 0 && searchTerm !== '' && status === 'idle') {
    return theme.style.error('No results found');
  }

  return '';
}

interface GetHelpTipsOptions
  extends Pick<
    BuildViewOptions<any>,
    'theme' | 'pageSize' | 'firstRender' | 'instructions'
  > {
  currentItemCount: number;
}

function getHelpTips({
  theme,
  instructions,
  currentItemCount,
  pageSize,
  firstRender,
}: GetHelpTipsOptions): { helpTipTop: string; helpTipBottom: string } {
  let helpTipTop = '';
  let helpTipBottom = '';
  const defaultTopHelpTip =
    instructions ??
    `(Press ${theme.style.key('tab')} to select, and ${theme.style.key(
      'enter',
    )} to proceed`;
  const defaultBottomHelpTip = `\n${theme.style.help(
    '(Use arrow keys to reveal more choices)',
  )}`;

  if (theme.helpMode === 'always') {
    helpTipTop = theme.style.helpTip(defaultTopHelpTip);
    helpTipBottom = currentItemCount > pageSize ? defaultBottomHelpTip : '';
    firstRender.current = false;
  } else if (theme.helpMode === 'auto' && firstRender.current) {
    helpTipTop = theme.style.helpTip(defaultTopHelpTip);
    helpTipBottom = currentItemCount > pageSize ? defaultBottomHelpTip : '';
    firstRender.current = false;
  }

  return { helpTipBottom, helpTipTop };
}

function formatRenderedItem<Value>(
  item: Readonly<Item<Value>>,
  isActive: boolean,
  theme: Readonly<Theme<SearchableCheckboxTheme>>,
): string {
  if (Separator.isSeparator(item)) {
    return ` ${item.separator}`;
  }

  if (item.disabled) {
    const disabledLabel =
      typeof item.disabled === 'string' ? item.disabled : '(disabled)';
    return theme.style.disabledChoice(`${item.name} ${disabledLabel}`);
  }

  const checkbox = item.checked ? theme.icon.checked : theme.icon.unchecked;
  const color = isActive ? theme.style.highlight : (x: string) => x;
  const cursor = isActive ? theme.icon.cursor : ' ';
  return color(`${cursor}${checkbox} ${item.name}`);
}

function getListBounds<Value>(items: ReadonlyArray<Item<Value>>): {
  first: number;
  last: number;
} {
  const first = items.findIndex(isSelectable);
  // findLastIndex replacement as the project must support older ES versions
  let last = -1;
  for (let i = items.length; i >= 0; --i) {
    if (items[i] && isSelectable(items[i])) {
      last = i;
      break;
    }
  }

  return { first, last };
}

function buildView<Value>({
  page,
  prefix,
  theme,
  status,
  message,
  errorMsg,
  pageSize,
  firstRender,
  searchTerm,
  description,
  instructions,
  currentOptions,
}: BuildViewOptions<Value>): string {
  message = theme.style.message(message);
  if (status === 'done') {
    const selection = currentOptions.filter(isChecked);
    const answer = theme.style.answer(
      theme.style.renderSelectedChoices(selection, currentOptions),
    );

    return `${prefix} ${message} ${answer}`;
  }

  const currentItemCount = currentOptions.length;
  const { helpTipBottom, helpTipTop } = getHelpTips({
    theme,
    instructions,
    currentItemCount,
    pageSize,
    firstRender,
  });

  const choiceDescription = description
    ? `\n${theme.style.description(description)}`
    : ``;

  const error = getErrorMessage({
    theme,
    errorMsg,
    currentItemCount,
    status,
    searchTerm,
  });

  return `${prefix} ${message}${helpTipTop} ${searchTerm}\n${page}${helpTipBottom}${choiceDescription}${error}${ansiEscapes.cursorHide}`;
}

// the isUpKey function from the inquirer package is not used
// because it detects k and p as custom keybindings that cause
// the option selection to go up instead of writing the letters
// in the search string
function isUpKey(key: KeypressEvent): boolean {
  return key.name === 'up';
}

// the isDownKey function from the inquirer package is not used
// because it detects j and n as custom keybindings that cause
// the option selection to go down instead of writing the letters
// in the search string
function isDownKey(key: KeypressEvent): boolean {
  return key.name === 'down';
}

export const searchableCheckBox = createPrompt(
  <Value>(
    config: SearchableCheckboxConfig<Value>,
    done: (value: Array<Value>) => void,
  ) => {
    const {
      instructions,
      pageSize = 7,
      loop = true,
      required,
      validate = () => true,
      selectableOptionsSeparator,
    } = config;
    const theme = makeTheme<SearchableCheckboxTheme>(
      checkboxTheme,
      config.theme,
    );
    const firstRender = useRef(true);
    const [status, setStatus] = useState<Status>('idle');
    const prefix = usePrefix({ theme });
    const [searchTerm, setSearchTerm] = useState<string>('');
    const [errorMsg, setError] = useState<string>();

    const normalizedChoices = normalizeChoices(config.choices);
    const [optionState, setOptionState] = useState<
      SearchableCheckboxState<Value>
    >({
      options: normalizedChoices,
      currentOptionState: Object.fromEntries(
        normalizedChoices.map((item) => [item.name, item]),
      ),
    });

    const bounds = useMemo(
      () => getListBounds(optionState.options),
      [optionState.options],
    );

    const [active, setActive] = useState(bounds.first);

    useEffect(() => {
      let filteredItems;
      if (!searchTerm) {
        filteredItems = Object.values(optionState.currentOptionState);
      } else {
        filteredItems = Object.values(optionState.currentOptionState).filter(
          (item) =>
            Separator.isSeparator(item) ||
            item.name.includes(searchTerm) ||
            item.checked,
        );
      }

      setActive(0);
      setError(undefined);
      setOptionState({
        currentOptionState: optionState.currentOptionState,
        options: organizeItems(filteredItems, selectableOptionsSeparator),
      });
    }, [searchTerm]);

    useKeypress(async (key, rl) => {
      if (isEnterKey(key)) {
        const selection = optionState.options.filter(isChecked);
        const isValid = await validate(selection);
        if (required && !optionState.options.some(isChecked)) {
          setError('At least one choice must be selected');
        } else if (isValid === true) {
          setStatus('done');
          done(selection.map((choice) => choice.value));
        } else {
          setError(isValid || 'You must select a valid value');
          setSearchTerm('');
        }
      } else if (isUpKey(key) || isDownKey(key)) {
        if (
          loop ||
          (isUpKey(key) && active !== bounds.first) ||
          (isDownKey(key) && active !== bounds.last)
        ) {
          const offset = isUpKey(key) ? -1 : 1;
          let next = active;
          do {
            next =
              (next + offset + optionState.options.length) %
              optionState.options.length;
          } while (
            optionState.options[next] &&
            !isSelectable(optionState.options[next])
          );
          setActive(next);
        }
      } else if (key.name === 'tab' && optionState.options.length > 0) {
        // Avoid the message header to be printed again in the console
        rl.clearLine(0);

        const currentElement = optionState.options[active];
        if (
          currentElement &&
          !Separator.isSeparator(currentElement) &&
          optionState.currentOptionState[currentElement.name]
        ) {
          const updatedDataMap: Record<string, NormalizedChoice<Value>> = {
            ...optionState.currentOptionState,
            [currentElement.name]: toggle(
              optionState.currentOptionState[currentElement.name],
            ) as NormalizedChoice<Value>,
          };

          setError(undefined);
          setOptionState({
            options: organizeItems(
              Object.values(updatedDataMap),
              selectableOptionsSeparator,
            ),
            currentOptionState: updatedDataMap,
          });
          setSearchTerm('');
        }
      } else {
        setSearchTerm(rl.line);
      }
    });

    let description;
    const page = usePagination({
      items: optionState.options,
      active,
      renderItem({ item, isActive }) {
        if (isActive && !Separator.isSeparator(item)) {
          description = item.description;
        }

        return formatRenderedItem(item, isActive, theme);
      },
      pageSize,
      loop,
    });

    return buildView({
      page,
      theme,
      prefix,
      status,
      pageSize,
      errorMsg,
      firstRender,
      searchTerm,
      description,
      instructions,
      currentOptions: optionState.options,
      message: theme.style.message(config.message),
    });
  },
);<|MERGE_RESOLUTION|>--- conflicted
+++ resolved
@@ -19,18 +19,16 @@
 import chalk from 'chalk';
 
 import { ProxyAdmin__factory } from '@hyperlane-xyz/core';
-import { ChainName, DeployedOwnableConfig } from '@hyperlane-xyz/sdk';
-import { WarpCoreConfig } from '@hyperlane-xyz/sdk';
-<<<<<<< HEAD
-import { Address, isAddress } from '@hyperlane-xyz/utils';
-=======
+import {
+  ChainName,
+  DeployedOwnableConfig,
+  WarpCoreConfig,
+} from '@hyperlane-xyz/sdk';
 import { Address, isAddress, rootLogger } from '@hyperlane-xyz/utils';
->>>>>>> 4c0605dc
 
 import { readWarpCoreConfig } from '../config/warp.js';
 import { CommandContext } from '../context/types.js';
-import { logGray } from '../logger.js';
-import { logRed } from '../logger.js';
+import { logGray, logRed } from '../logger.js';
 
 import { indentYamlOrJson } from './files.js';
 import { selectRegistryWarpRoute } from './tokens.js';
@@ -128,13 +126,10 @@
       owner: ownerAddress,
     };
   } catch (error) {
-<<<<<<< HEAD
-=======
     rootLogger.error(
       `Failed to read owner address from ProxyAdmin contract at ${proxy.address} on chain ${chain}.`,
       error,
     );
->>>>>>> 4c0605dc
     throw new Error(
       `Failed to read owner address from ProxyAdmin contract at ${proxy.address}. Are you sure this is a ProxyAdmin contract?`,
     );
