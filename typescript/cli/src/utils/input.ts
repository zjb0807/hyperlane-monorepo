import {
  Separator,
  type Theme,
  createPrompt,
  isEnterKey,
  makeTheme,
  useEffect,
  useKeypress,
  useMemo,
  usePagination,
  usePrefix,
  useRef,
  useState,
} from '@inquirer/core';
import figures from '@inquirer/figures';
import { KeypressEvent, confirm, input } from '@inquirer/prompts';
import type { PartialDeep } from '@inquirer/type';
import ansiEscapes from 'ansi-escapes';
import chalk from 'chalk';

import { ProxyAdmin__factory } from '@hyperlane-xyz/core';
import { ChainName, DeployedOwnableConfig } from '@hyperlane-xyz/sdk';
import { WarpCoreConfig } from '@hyperlane-xyz/sdk';
<<<<<<< HEAD
import { isAddress } from '@hyperlane-xyz/utils';
=======
import { Address, isAddress } from '@hyperlane-xyz/utils';
>>>>>>> c59ad8b0

import { readWarpCoreConfig } from '../config/warp.js';
import { CommandContext } from '../context/types.js';
import { logGray } from '../logger.js';
import { logRed } from '../logger.js';

import { indentYamlOrJson } from './files.js';
import { selectRegistryWarpRoute } from './tokens.js';

export async function detectAndConfirmOrPrompt(
  detect: () => Promise<string | undefined>,
  prompt: string,
  label: string,
  source?: string,
): Promise<string> {
  let detectedValue: string | undefined;
  try {
    detectedValue = await detect();
    if (detectedValue) {
      const confirmed = await confirm({
        message: `Detected ${label} as ${detectedValue}${
          source ? ` from ${source}` : ''
        }, is this correct?`,
      });
      if (confirmed) {
        return detectedValue;
      }
    }
    // eslint-disable-next-line no-empty
  } catch (e) {}
  return input({ message: `${prompt} ${label}:`, default: detectedValue });
}

const INFO_COMMAND: string = 'i';
const DOCS_NOTICE: string =
  'For more information, please visit https://docs.hyperlane.xyz.';

export async function inputWithInfo({
  message,
  info = 'No additional information available.',
  defaultAnswer,
}: {
  message: string;
  info?: string;
  defaultAnswer?: string;
}): Promise<string> {
  let answer: string = '';
  do {
    answer = await input({
      message: message.concat(` [enter '${INFO_COMMAND}' for more info]`),
      default: defaultAnswer,
    });
    answer = answer.trim().toLowerCase();
    const indentedInfo = indentYamlOrJson(`${info}\n${DOCS_NOTICE}\n`, 4);
    if (answer === INFO_COMMAND) logGray(indentedInfo);
  } while (answer === INFO_COMMAND);
  return answer;
}

/**
 * Prompts the user to optionally set an existing ProxyAdmin contract address to be used in a WarpToken deployment.
 */
<<<<<<< HEAD
export async function setExistingProxyAdmin(
  context: CommandContext,
  chain: ChainName,
): Promise<DeployedOwnableConfig | undefined> {
=======
export async function setProxyAdminConfig(
  context: CommandContext,
  chain: ChainName,
  warpRouteOwner: Address,
): Promise<DeployedOwnableConfig> {
  const defaultAdminConfig: DeployedOwnableConfig = {
    owner: warpRouteOwner,
  };

  // default to deploying a new ProxyAdmin with `warpRouteOwner` as the owner
  // if the user supplied the --yes flag
  if (context.skipConfirmation) {
    return defaultAdminConfig;
  }

>>>>>>> c59ad8b0
  const useExistingProxy = await confirm({
    message: `Use an existing Proxy Admin contract for the warp route deployment on chain "${chain}"?`,
  });

  if (!useExistingProxy) {
<<<<<<< HEAD
    return;
=======
    return defaultAdminConfig;
>>>>>>> c59ad8b0
  }

  const proxyAdminAddress = await input({
    message: `Please enter the address of the Proxy Admin contract to be used on chain "${chain}":`,
    validate: isAddress,
  });

  const proxy = ProxyAdmin__factory.connect(
    proxyAdminAddress,
    context.multiProvider.getProvider(chain),
  );
<<<<<<< HEAD
  const ownerAddress = await proxy.owner();
  return {
    address: proxyAdminAddress,
    owner: ownerAddress,
  };
=======

  try {
    const ownerAddress = await proxy.owner();
    return {
      address: proxyAdminAddress,
      owner: ownerAddress,
    };
  } catch (error) {
    throw new Error(
      `Failed to read owner address from ProxyAdmin contract at ${proxy.address}. Are you sure this is a ProxyAdmin contract?`,
    );
  }
>>>>>>> c59ad8b0
}

/**
 * Gets a {@link WarpCoreConfig} based on the provided path or prompts the user to choose one:
 * - if `symbol` is provided the user will have to select one of the available warp routes.
 * - if `warp` is provided the config will be read by the provided file path.
 * - if none is provided the CLI will exit.
 */
export async function getWarpCoreConfigOrExit({
  context,
  symbol,
  warp,
}: {
  context: CommandContext;
  symbol?: string;
  warp?: string;
}): Promise<WarpCoreConfig> {
  let warpCoreConfig: WarpCoreConfig;
  if (symbol) {
    warpCoreConfig = await selectRegistryWarpRoute(context.registry, symbol);
  } else if (warp) {
    warpCoreConfig = readWarpCoreConfig(warp);
  } else {
    logRed(`Please specify either a symbol or warp config`);
    process.exit(0);
  }

  return warpCoreConfig;
}

/**
 * Searchable checkbox code
 *
 * Note that the code below hab been implemented by taking inspiration from
 * the @inquirer/prompt package search and checkbox prompts
 *
 * - https://github.com/SBoudrias/Inquirer.js/blob/main/packages/search/src/index.mts
 * - https://github.com/SBoudrias/Inquirer.js/blob/main/packages/checkbox/src/index.mts
 */

type Status = 'loading' | 'idle' | 'done';

type SearchableCheckboxTheme = {
  icon: {
    checked: string;
    unchecked: string;
    cursor: string;
  };
  style: {
    disabledChoice: (text: string) => string;
    renderSelectedChoices: <T>(
      selectedChoices: ReadonlyArray<NormalizedChoice<T>>,
      allChoices: ReadonlyArray<NormalizedChoice<T> | Separator>,
    ) => string;
    description: (text: string) => string;
    helpTip: (text: string) => string;
  };
  helpMode: 'always' | 'never' | 'auto';
};

const checkboxTheme: SearchableCheckboxTheme = {
  icon: {
    checked: chalk.green(figures.circleFilled),
    unchecked: figures.circle,
    cursor: figures.pointer,
  },
  style: {
    disabledChoice: (text: string) => chalk.dim(`- ${text}`),
    renderSelectedChoices: (selectedChoices) =>
      selectedChoices.map((choice) => choice.short).join(', '),
    description: (text: string) => chalk.cyan(text),
    helpTip: (text) => ` ${text}`,
  },
  helpMode: 'always',
};

export type SearchableCheckboxChoice<Value> = {
  value: Value;
  name?: string;
  description?: string;
  short?: string;
  disabled?: boolean | string;
  checked?: boolean;
};

type NormalizedChoice<Value> = Required<
  Omit<SearchableCheckboxChoice<Value>, 'description'>
> & {
  description?: string;
};

type SearchableCheckboxConfig<Value> = {
  message: string;
  prefix?: string;
  pageSize?: number;
  instructions?: string;
  choices: ReadonlyArray<SearchableCheckboxChoice<Value>>;
  loop?: boolean;
  required?: boolean;
  selectableOptionsSeparator?: Separator;
  validate?: (
    choices: ReadonlyArray<SearchableCheckboxChoice<Value>>,
  ) => boolean | string | Promise<string | boolean>;
  theme?: PartialDeep<Theme<SearchableCheckboxTheme>>;
};

type Item<Value> = NormalizedChoice<Value> | Separator;

type SearchableCheckboxState<Value> = {
  options: Item<Value>[];
  currentOptionState: Record<string, NormalizedChoice<Value>>;
};

function isSelectable<Value>(
  item: Item<Value>,
): item is NormalizedChoice<Value> {
  return !Separator.isSeparator(item) && !item.disabled;
}

function isChecked<Value>(item: Item<Value>): item is NormalizedChoice<Value> {
  return isSelectable(item) && Boolean(item.checked);
}

function toggle<Value>(item: Item<Value>): Item<Value> {
  return isSelectable(item) ? { ...item, checked: !item.checked } : item;
}

function normalizeChoices<Value>(
  choices: ReadonlyArray<SearchableCheckboxChoice<Value>>,
): NormalizedChoice<Value>[] {
  return choices.map((choice) => {
    const name = choice.name ?? String(choice.value);
    return {
      value: choice.value,
      name,
      short: choice.short ?? name,
      description: choice.description,
      disabled: choice.disabled ?? false,
      checked: choice.checked ?? false,
    };
  });
}

function sortNormalizedItems<Value>(
  a: NormalizedChoice<Value>,
  b: NormalizedChoice<Value>,
): number {
  return a.name.localeCompare(b.name);
}

function organizeItems<Value>(
  items: Array<Item<Value>>,
  selectableOptionsSeparator?: Separator,
): Array<Item<Value> | Separator> {
  const orderedItems = [];

  const checkedItems = items.filter(
    (item) => !Separator.isSeparator(item) && item.checked,
  ) as NormalizedChoice<Value>[];

  if (checkedItems.length !== 0) {
    orderedItems.push(new Separator('--Selected Options--'));

    orderedItems.push(...checkedItems.sort(sortNormalizedItems));
  }

  orderedItems.push(
    selectableOptionsSeparator ?? new Separator('--Available Options--'),
  );

  const nonCheckedItems = items.filter(
    (item) => !Separator.isSeparator(item) && !item.checked,
  ) as NormalizedChoice<Value>[];

  orderedItems.push(...nonCheckedItems.sort(sortNormalizedItems));

  if (orderedItems.length === 1) {
    return [];
  }

  return orderedItems;
}

interface BuildViewOptions<Value> {
  theme: Readonly<Theme<SearchableCheckboxTheme>>;
  pageSize: number;
  firstRender: { current: boolean };
  page: string;
  currentOptions: ReadonlyArray<Item<Value>>;
  prefix: string;
  message: string;
  errorMsg?: string;
  status: Status;
  searchTerm: string;
  description?: string;
  instructions?: string;
}

interface GetErrorMessageOptions
  extends Pick<
    BuildViewOptions<any>,
    'theme' | 'errorMsg' | 'status' | 'searchTerm'
  > {
  currentItemCount: number;
}

function getErrorMessage({
  theme,
  errorMsg,
  currentItemCount,
  status,
  searchTerm,
}: GetErrorMessageOptions): string {
  if (errorMsg) {
    return `${theme.style.error(errorMsg)}`;
  } else if (currentItemCount === 0 && searchTerm !== '' && status === 'idle') {
    return theme.style.error('No results found');
  }

  return '';
}

interface GetHelpTipsOptions
  extends Pick<
    BuildViewOptions<any>,
    'theme' | 'pageSize' | 'firstRender' | 'instructions'
  > {
  currentItemCount: number;
}

function getHelpTips({
  theme,
  instructions,
  currentItemCount,
  pageSize,
  firstRender,
}: GetHelpTipsOptions): { helpTipTop: string; helpTipBottom: string } {
  let helpTipTop = '';
  let helpTipBottom = '';
  const defaultTopHelpTip =
    instructions ??
    `(Press ${theme.style.key('tab')} to select, and ${theme.style.key(
      'enter',
    )} to proceed`;
  const defaultBottomHelpTip = `\n${theme.style.help(
    '(Use arrow keys to reveal more choices)',
  )}`;

  if (theme.helpMode === 'always') {
    helpTipTop = theme.style.helpTip(defaultTopHelpTip);
    helpTipBottom = currentItemCount > pageSize ? defaultBottomHelpTip : '';
    firstRender.current = false;
  } else if (theme.helpMode === 'auto' && firstRender.current) {
    helpTipTop = theme.style.helpTip(defaultTopHelpTip);
    helpTipBottom = currentItemCount > pageSize ? defaultBottomHelpTip : '';
    firstRender.current = false;
  }

  return { helpTipBottom, helpTipTop };
}

function formatRenderedItem<Value>(
  item: Readonly<Item<Value>>,
  isActive: boolean,
  theme: Readonly<Theme<SearchableCheckboxTheme>>,
): string {
  if (Separator.isSeparator(item)) {
    return ` ${item.separator}`;
  }

  if (item.disabled) {
    const disabledLabel =
      typeof item.disabled === 'string' ? item.disabled : '(disabled)';
    return theme.style.disabledChoice(`${item.name} ${disabledLabel}`);
  }

  const checkbox = item.checked ? theme.icon.checked : theme.icon.unchecked;
  const color = isActive ? theme.style.highlight : (x: string) => x;
  const cursor = isActive ? theme.icon.cursor : ' ';
  return color(`${cursor}${checkbox} ${item.name}`);
}

function getListBounds<Value>(items: ReadonlyArray<Item<Value>>): {
  first: number;
  last: number;
} {
  const first = items.findIndex(isSelectable);
  // findLastIndex replacement as the project must support older ES versions
  let last = -1;
  for (let i = items.length; i >= 0; --i) {
    if (items[i] && isSelectable(items[i])) {
      last = i;
      break;
    }
  }

  return { first, last };
}

function buildView<Value>({
  page,
  prefix,
  theme,
  status,
  message,
  errorMsg,
  pageSize,
  firstRender,
  searchTerm,
  description,
  instructions,
  currentOptions,
}: BuildViewOptions<Value>): string {
  message = theme.style.message(message);
  if (status === 'done') {
    const selection = currentOptions.filter(isChecked);
    const answer = theme.style.answer(
      theme.style.renderSelectedChoices(selection, currentOptions),
    );

    return `${prefix} ${message} ${answer}`;
  }

  const currentItemCount = currentOptions.length;
  const { helpTipBottom, helpTipTop } = getHelpTips({
    theme,
    instructions,
    currentItemCount,
    pageSize,
    firstRender,
  });

  const choiceDescription = description
    ? `\n${theme.style.description(description)}`
    : ``;

  const error = getErrorMessage({
    theme,
    errorMsg,
    currentItemCount,
    status,
    searchTerm,
  });

  return `${prefix} ${message}${helpTipTop} ${searchTerm}\n${page}${helpTipBottom}${choiceDescription}${error}${ansiEscapes.cursorHide}`;
}

// the isUpKey function from the inquirer package is not used
// because it detects k and p as custom keybindings that cause
// the option selection to go up instead of writing the letters
// in the search string
function isUpKey(key: KeypressEvent): boolean {
  return key.name === 'up';
}

// the isDownKey function from the inquirer package is not used
// because it detects j and n as custom keybindings that cause
// the option selection to go down instead of writing the letters
// in the search string
function isDownKey(key: KeypressEvent): boolean {
  return key.name === 'down';
}

export const searchableCheckBox = createPrompt(
  <Value>(
    config: SearchableCheckboxConfig<Value>,
    done: (value: Array<Value>) => void,
  ) => {
    const {
      instructions,
      pageSize = 7,
      loop = true,
      required,
      validate = () => true,
      selectableOptionsSeparator,
    } = config;
    const theme = makeTheme<SearchableCheckboxTheme>(
      checkboxTheme,
      config.theme,
    );
    const firstRender = useRef(true);
    const [status, setStatus] = useState<Status>('idle');
    const prefix = usePrefix({ theme });
    const [searchTerm, setSearchTerm] = useState<string>('');
    const [errorMsg, setError] = useState<string>();

    const normalizedChoices = normalizeChoices(config.choices);
    const [optionState, setOptionState] = useState<
      SearchableCheckboxState<Value>
    >({
      options: normalizedChoices,
      currentOptionState: Object.fromEntries(
        normalizedChoices.map((item) => [item.name, item]),
      ),
    });

    const bounds = useMemo(
      () => getListBounds(optionState.options),
      [optionState.options],
    );

    const [active, setActive] = useState(bounds.first);

    useEffect(() => {
      let filteredItems;
      if (!searchTerm) {
        filteredItems = Object.values(optionState.currentOptionState);
      } else {
        filteredItems = Object.values(optionState.currentOptionState).filter(
          (item) =>
            Separator.isSeparator(item) ||
            item.name.includes(searchTerm) ||
            item.checked,
        );
      }

      setActive(0);
      setError(undefined);
      setOptionState({
        currentOptionState: optionState.currentOptionState,
        options: organizeItems(filteredItems, selectableOptionsSeparator),
      });
    }, [searchTerm]);

    useKeypress(async (key, rl) => {
      if (isEnterKey(key)) {
        const selection = optionState.options.filter(isChecked);
        const isValid = await validate(selection);
        if (required && !optionState.options.some(isChecked)) {
          setError('At least one choice must be selected');
        } else if (isValid === true) {
          setStatus('done');
          done(selection.map((choice) => choice.value));
        } else {
          setError(isValid || 'You must select a valid value');
          setSearchTerm('');
        }
      } else if (isUpKey(key) || isDownKey(key)) {
        if (
          loop ||
          (isUpKey(key) && active !== bounds.first) ||
          (isDownKey(key) && active !== bounds.last)
        ) {
          const offset = isUpKey(key) ? -1 : 1;
          let next = active;
          do {
            next =
              (next + offset + optionState.options.length) %
              optionState.options.length;
          } while (
            optionState.options[next] &&
            !isSelectable(optionState.options[next])
          );
          setActive(next);
        }
      } else if (key.name === 'tab' && optionState.options.length > 0) {
        // Avoid the message header to be printed again in the console
        rl.clearLine(0);

        const currentElement = optionState.options[active];
        if (
          currentElement &&
          !Separator.isSeparator(currentElement) &&
          optionState.currentOptionState[currentElement.name]
        ) {
          const updatedDataMap: Record<string, NormalizedChoice<Value>> = {
            ...optionState.currentOptionState,
            [currentElement.name]: toggle(
              optionState.currentOptionState[currentElement.name],
            ) as NormalizedChoice<Value>,
          };

          setError(undefined);
          setOptionState({
            options: organizeItems(
              Object.values(updatedDataMap),
              selectableOptionsSeparator,
            ),
            currentOptionState: updatedDataMap,
          });
          setSearchTerm('');
        }
      } else {
        setSearchTerm(rl.line);
      }
    });

    let description;
    const page = usePagination({
      items: optionState.options,
      active,
      renderItem({ item, isActive }) {
        if (isActive && !Separator.isSeparator(item)) {
          description = item.description;
        }

        return formatRenderedItem(item, isActive, theme);
      },
      pageSize,
      loop,
    });

    return buildView({
      page,
      theme,
      prefix,
      status,
      pageSize,
      errorMsg,
      firstRender,
      searchTerm,
      description,
      instructions,
      currentOptions: optionState.options,
      message: theme.style.message(config.message),
    });
  },
);<|MERGE_RESOLUTION|>--- conflicted
+++ resolved
@@ -21,11 +21,7 @@
 import { ProxyAdmin__factory } from '@hyperlane-xyz/core';
 import { ChainName, DeployedOwnableConfig } from '@hyperlane-xyz/sdk';
 import { WarpCoreConfig } from '@hyperlane-xyz/sdk';
-<<<<<<< HEAD
-import { isAddress } from '@hyperlane-xyz/utils';
-=======
 import { Address, isAddress } from '@hyperlane-xyz/utils';
->>>>>>> c59ad8b0
 
 import { readWarpCoreConfig } from '../config/warp.js';
 import { CommandContext } from '../context/types.js';
@@ -88,12 +84,6 @@
 /**
  * Prompts the user to optionally set an existing ProxyAdmin contract address to be used in a WarpToken deployment.
  */
-<<<<<<< HEAD
-export async function setExistingProxyAdmin(
-  context: CommandContext,
-  chain: ChainName,
-): Promise<DeployedOwnableConfig | undefined> {
-=======
 export async function setProxyAdminConfig(
   context: CommandContext,
   chain: ChainName,
@@ -109,17 +99,12 @@
     return defaultAdminConfig;
   }
 
->>>>>>> c59ad8b0
   const useExistingProxy = await confirm({
     message: `Use an existing Proxy Admin contract for the warp route deployment on chain "${chain}"?`,
   });
 
   if (!useExistingProxy) {
-<<<<<<< HEAD
-    return;
-=======
     return defaultAdminConfig;
->>>>>>> c59ad8b0
   }
 
   const proxyAdminAddress = await input({
@@ -131,13 +116,6 @@
     proxyAdminAddress,
     context.multiProvider.getProvider(chain),
   );
-<<<<<<< HEAD
-  const ownerAddress = await proxy.owner();
-  return {
-    address: proxyAdminAddress,
-    owner: ownerAddress,
-  };
-=======
 
   try {
     const ownerAddress = await proxy.owner();
@@ -150,7 +128,6 @@
       `Failed to read owner address from ProxyAdmin contract at ${proxy.address}. Are you sure this is a ProxyAdmin contract?`,
     );
   }
->>>>>>> c59ad8b0
 }
 
 /**
