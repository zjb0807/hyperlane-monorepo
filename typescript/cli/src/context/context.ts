import { confirm } from '@inquirer/prompts';
<<<<<<< HEAD
import { Signer } from 'ethers';
import { Wallet } from 'zksync-ethers';
=======
import { Signer, ethers } from 'ethers';
>>>>>>> 5942e9cf

import {
  DEFAULT_GITHUB_REGISTRY,
  GithubRegistry,
  IRegistry,
  MergedRegistry,
} from '@hyperlane-xyz/registry';
import { FileSystemRegistry } from '@hyperlane-xyz/registry/fs';
import {
  ChainMap,
  ChainMetadata,
  ChainName,
  MultiProvider,
} from '@hyperlane-xyz/sdk';
import { isHttpsUrl, isNullish, rootLogger } from '@hyperlane-xyz/utils';

import { DEFAULT_STRATEGY_CONFIG_PATH } from '../commands/options.js';
import { isSignCommand } from '../commands/signCommands.js';
import { safeReadChainSubmissionStrategyConfig } from '../config/strategy.js';
import { PROXY_DEPLOYED_URL } from '../consts.js';
import { forkNetworkToMultiProvider, verifyAnvil } from '../deploy/dry-run.js';
import { logBlue } from '../logger.js';
import { runSingleChainSelectionStep } from '../utils/chains.js';
import { detectAndConfirmOrPrompt } from '../utils/input.js';
import { getImpersonatedSigner, getSigner } from '../utils/keys.js';

import { ChainResolverFactory } from './strategies/chain/ChainResolverFactory.js';
import { MultiProtocolSignerManager } from './strategies/signer/MultiProtocolSignerManager.js';
import {
  CommandContext,
  ContextSettings,
  WriteCommandContext,
} from './types.js';

export async function contextMiddleware(argv: Record<string, any>) {
  const isDryRun = !isNullish(argv.dryRun);
  const requiresKey = isSignCommand(argv);
  const settings: ContextSettings = {
    registryUri: argv.registry,
    registryOverrideUri: argv.overrides,
    key: argv.key,
    fromAddress: argv.fromAddress,
    requiresKey,
    disableProxy: argv.disableProxy,
    skipConfirmation: argv.yes,
    strategyPath: argv.strategy,
  };
  if (!isDryRun && settings.fromAddress)
    throw new Error(
      "'--from-address' or '-f' should only be used for dry-runs",
    );
  const context = isDryRun
    ? await getDryRunContext(settings, argv.dryRun)
    : await getContext(settings);
  argv.context = context;
}

export async function signerMiddleware(argv: Record<string, any>) {
  const { key, requiresKey, multiProvider, strategyPath } = argv.context;

  if (!requiresKey) return argv;

  const strategyConfig = await safeReadChainSubmissionStrategyConfig(
    strategyPath ?? DEFAULT_STRATEGY_CONFIG_PATH,
  );

  /**
   * Intercepts Hyperlane command to determine chains.
   */
  const chainStrategy = ChainResolverFactory.getStrategy(argv);

  /**
   * Resolves chains based on the chain strategy.
   */
  const chains = await chainStrategy.resolveChains(argv);

  /**
   * Extracts signer config
   */
  const multiProtocolSigner = new MultiProtocolSignerManager(
    strategyConfig,
    chains,
    multiProvider,
    { key },
  );

  /**
   * @notice Attaches signers to MultiProvider and assigns it to argv.multiProvider
   */
  argv.multiProvider = await multiProtocolSigner.getMultiProvider();
  argv.multiProtocolSigner = multiProtocolSigner;

  return argv;
}

/**
 * Retrieves context for the user-selected command
 * @returns context for the current command
 */
export async function getContext({
  registryUri,
  registryOverrideUri,
  key,
  requiresKey,
  skipConfirmation,
  disableProxy = false,
}: ContextSettings): Promise<CommandContext> {
  const registry = getRegistry(registryUri, registryOverrideUri, !disableProxy);

<<<<<<< HEAD
  let signer: Signer | Wallet | undefined = undefined;
  if (key || requiresKey) {
=======
  //Just for backward compatibility
  let signerAddress: string | undefined = undefined;
  if (key) {
    let signer: Signer;
>>>>>>> 5942e9cf
    ({ key, signer } = await getSigner({ key, skipConfirmation }));
    signerAddress = await signer.getAddress();
  }
<<<<<<< HEAD
  const multiProvider = await getMultiProvider(registry, signer);
=======

  const multiProvider = await getMultiProvider(registry);

>>>>>>> 5942e9cf
  return {
    registry,
    requiresKey,
    chainMetadata: multiProvider.metadata,
    multiProvider,
    key,
    skipConfirmation: !!skipConfirmation,
    signerAddress,
  } as CommandContext;
}

/**
 * Retrieves dry-run context for the user-selected command
 * @returns dry-run context for the current command
 */
export async function getDryRunContext(
  {
    registryUri,
    registryOverrideUri,
    key,
    fromAddress,
    skipConfirmation,
    disableProxy = false,
  }: ContextSettings,
  chain?: ChainName,
): Promise<CommandContext> {
  const registry = getRegistry(registryUri, registryOverrideUri, !disableProxy);
  const chainMetadata = await registry.getMetadata();

  if (!chain) {
    if (skipConfirmation) throw new Error('No chains provided');
    chain = await runSingleChainSelectionStep(
      chainMetadata,
      'Select chain to dry-run against:',
    );
  }

  logBlue(`Dry-running against chain: ${chain}`);
  await verifyAnvil();

  let multiProvider = await getMultiProvider(registry);
  multiProvider = await forkNetworkToMultiProvider(multiProvider, chain);
  const { impersonatedKey, impersonatedSigner } = await getImpersonatedSigner({
    fromAddress,
    key,
    skipConfirmation,
  });
  multiProvider.setSharedSigner(impersonatedSigner);

  return {
    registry,
    chainMetadata: multiProvider.metadata,
    key: impersonatedKey,
    signer: impersonatedSigner,
    multiProvider: multiProvider,
    skipConfirmation: !!skipConfirmation,
    isDryRun: true,
    dryRunChain: chain,
  } as WriteCommandContext;
}

/**
 * Creates a new MergedRegistry using the provided URIs
 * The intention of the MergedRegistry is to join the common data
 * from a primary URI (such as the Hyperlane default Github repo)
 * and an override one (such as a local directory)
 * @returns a new MergedRegistry
 */
function getRegistry(
  primaryRegistryUri: string,
  overrideRegistryUri: string,
  enableProxy: boolean,
): IRegistry {
  const logger = rootLogger.child({ module: 'MergedRegistry' });
  const registries = [primaryRegistryUri, overrideRegistryUri]
    .map((uri) => uri.trim())
    .filter((uri) => !!uri)
    .map((uri, index) => {
      const childLogger = logger.child({ uri, index });
      if (isHttpsUrl(uri)) {
        return new GithubRegistry({
          uri,
          logger: childLogger,
          proxyUrl:
            enableProxy && isCanonicalRepoUrl(uri)
              ? PROXY_DEPLOYED_URL
              : undefined,
        });
      } else {
        return new FileSystemRegistry({
          uri,
          logger: childLogger,
        });
      }
    });
  return new MergedRegistry({
    registries,
    logger,
  });
}

function isCanonicalRepoUrl(url: string) {
  return url === DEFAULT_GITHUB_REGISTRY;
}

/**
 * Retrieves a new MultiProvider based on all known chain metadata & custom user chains
 * @param customChains Custom chains specified by the user
 * @returns a new MultiProvider
 */
async function getMultiProvider(registry: IRegistry, signer?: Signer | Wallet) {
  const chainMetadata = await registry.getMetadata();
  const multiProvider = new MultiProvider(chainMetadata);

  if (signer) multiProvider.setSharedSigner(signer);

  return multiProvider;
}

/**
 * Requests and saves Block Explorer API keys for the specified chains, prompting the user if necessary.
 *
 * @param chains - The list of chain names to request API keys for.
 * @param chainMetadata - The chain metadata, used to determine if an API key is already configured.
 * @param registry - The registry used to update the chain metadata with the new API key.
 * @returns A mapping of chain names to their API keys.
 */
export async function requestAndSaveApiKeys(
  chains: ChainName[],
  chainMetadata: ChainMap<ChainMetadata>,
  registry: IRegistry,
): Promise<ChainMap<string>> {
  const apiKeys: ChainMap<string> = {};

  for (const chain of chains) {
    if (chainMetadata[chain]?.blockExplorers?.[0]?.apiKey) {
      apiKeys[chain] = chainMetadata[chain]!.blockExplorers![0]!.apiKey!;
      continue;
    }
    const wantApiKey = await confirm({
      default: false,
      message: `Do you want to use an API key to verify on this (${chain}) chain's block explorer`,
    });
    if (wantApiKey) {
      apiKeys[chain] = await detectAndConfirmOrPrompt(
        async () => {
          const blockExplorers = chainMetadata[chain].blockExplorers;
          if (!(blockExplorers && blockExplorers.length > 0)) return;
          for (const blockExplorer of blockExplorers) {
            /* The current apiKeys mapping only accepts one key, even if there are multiple explorer options present. */
            if (blockExplorer.apiKey) return blockExplorer.apiKey;
          }
          return undefined;
        },
        `Enter an API key for the ${chain} explorer`,
        `${chain} api key`,
        `${chain} metadata blockExplorers config`,
      );
      chainMetadata[chain].blockExplorers![0].apiKey = apiKeys[chain];
      await registry.updateChain({
        chainName: chain,
        metadata: chainMetadata[chain],
      });
    }
  }

  return apiKeys;
}<|MERGE_RESOLUTION|>--- conflicted
+++ resolved
@@ -1,10 +1,6 @@
 import { confirm } from '@inquirer/prompts';
-<<<<<<< HEAD
 import { Signer } from 'ethers';
 import { Wallet } from 'zksync-ethers';
-=======
-import { Signer, ethers } from 'ethers';
->>>>>>> 5942e9cf
 
 import {
   DEFAULT_GITHUB_REGISTRY,
@@ -114,25 +110,14 @@
 }: ContextSettings): Promise<CommandContext> {
   const registry = getRegistry(registryUri, registryOverrideUri, !disableProxy);
 
-<<<<<<< HEAD
-  let signer: Signer | Wallet | undefined = undefined;
-  if (key || requiresKey) {
-=======
   //Just for backward compatibility
   let signerAddress: string | undefined = undefined;
   if (key) {
     let signer: Signer;
->>>>>>> 5942e9cf
     ({ key, signer } = await getSigner({ key, skipConfirmation }));
     signerAddress = await signer.getAddress();
   }
-<<<<<<< HEAD
-  const multiProvider = await getMultiProvider(registry, signer);
-=======
-
   const multiProvider = await getMultiProvider(registry);
-
->>>>>>> 5942e9cf
   return {
     registry,
     requiresKey,
