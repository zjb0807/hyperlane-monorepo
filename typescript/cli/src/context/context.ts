--- conflicted
+++ resolved
@@ -1,9 +1,5 @@
 import { confirm } from '@inquirer/prompts';
-<<<<<<< HEAD
 import { Signer } from 'ethers';
-=======
-import { Signer, ethers } from 'ethers';
->>>>>>> 293e1b24
 
 import {
   DEFAULT_GITHUB_REGISTRY,
