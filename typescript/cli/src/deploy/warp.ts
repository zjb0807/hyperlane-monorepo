--- conflicted
+++ resolved
@@ -100,11 +100,12 @@
   context: WriteCommandContext;
   warpRouteDeploymentConfigPath?: string;
 }) {
-<<<<<<< HEAD
-  const { skipConfirmation, chainMetadata, chains: contextChains } = context;
-=======
-  const { signer, skipConfirmation, chainMetadata, registry } = context;
->>>>>>> ff2b4c9f
+  const {
+    skipConfirmation,
+    chainMetadata,
+    registry,
+    chains: contextChains,
+  } = context;
 
   if (
     !warpRouteDeploymentConfigPath ||
