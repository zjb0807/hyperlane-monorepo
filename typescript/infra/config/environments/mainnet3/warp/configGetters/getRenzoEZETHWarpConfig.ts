import { parseEther } from 'ethers/lib/utils.js';

import {
  ChainMap,
<<<<<<< HEAD
  HookType,
=======
  HypTokenRouterConfig,
>>>>>>> 79f8197f
  IsmType,
  MultisigConfig,
  TokenType,
  buildAggregationIsmConfigs,
} from '@hyperlane-xyz/sdk';
import { symmetricDifference } from '@hyperlane-xyz/utils';

import { getRegistry as getMainnet3Registry } from '../../chains.js';
import rawTokenPrices from '../../tokenPrices.json';

const tokenPrices: ChainMap<string> = rawTokenPrices;
const chainsToDeploy = [
  'arbitrum',
  'optimism',
  'base',
  'blast',
  'bsc',
  'mode',
  'linea',
  'ethereum',
  'fraxtal',
  'zircuit',
  'taiko',
  'sei',
  'swell',
];

const MAX_PROTOCOL_FEE = parseEther('100').toString(); // Changing this will redeploy the PROTOCOL_FEE hook

const protocolFee = (0.5 / Number(tokenPrices.ethereum)).toFixed(10).toString(); // ~$0.50 USD
const lockboxChain = 'ethereum';
// over the default 100k to account for xerc20 gas + ISM overhead over the default ISM https://github.com/hyperlane-xyz/hyperlane-monorepo/blob/49f41d9759fd515bfd89e6e22e799c41b27b4119/typescript/sdk/src/router/GasRouterDeployer.ts#L14
const warpRouteOverheadGas = 200_000;
const lockbox = '0xC8140dA31E6bCa19b287cC35531c2212763C2059';
const xERC20: Record<(typeof chainsToDeploy)[number], string> = {
  arbitrum: '0x2416092f143378750bb29b79eD961ab195CcEea5',
  optimism: '0x2416092f143378750bb29b79eD961ab195CcEea5',
  base: '0x2416092f143378750bb29b79eD961ab195CcEea5',
  blast: '0x2416092f143378750bb29b79eD961ab195CcEea5',
  bsc: '0x2416092f143378750bb29b79eD961ab195CcEea5',
  mode: '0x2416092f143378750bb29b79eD961ab195CcEea5',
  linea: '0x2416092f143378750bb29b79eD961ab195CcEea5',
  ethereum: '0x2416092f143378750bb29b79eD961ab195CcEea5',
  fraxtal: '0x2416092f143378750bb29b79eD961ab195CcEea5',
  zircuit: '0x2416092f143378750bb29b79eD961ab195CcEea5',
  taiko: '0x2416092f143378750bb29b79eD961ab195CcEea5',
  sei: '0x6DCfbF4729890043DFd34A93A2694E5303BA2703', // redEth
  swell: '0x2416092f143378750bb29b79eD961ab195CcEea5',
};

export const ezEthValidators: ChainMap<MultisigConfig> = {
  arbitrum: {
    threshold: 1,
    validators: [
      {
        address: '0x9bccfad3bd12ef0ee8ae839dd9ed7835bccadc9d',
        alias: 'Everclear',
      },
      { address: '0xc27032c6bbd48c20005f552af3aaa0dbf14260f3', alias: 'Renzo' },
    ],
  },
  optimism: {
    threshold: 1,
    validators: [
      {
        address: '0x6f4cb8e96db5d44422a4495faa73fffb9d30e9e2',
        alias: 'Everclear',
      },
      { address: '0xe2593d205f5e7f74a50fa900824501084e092ebd', alias: 'Renzo' },
    ],
  },
  base: {
    threshold: 1,
    validators: [
      { address: '0x25ba4ee5268cbfb8d69bac531aa10368778702bd', alias: 'Renzo' },
      {
        address: '0x9ec803b503e9c7d2611e231521ef3fde73f7a21c',
        alias: 'Everclear',
      },
    ],
  },
  blast: {
    threshold: 1,
    validators: [
      {
        address: '0x1652d8ba766821cf01aeea34306dfc1cab964a32',
        alias: 'Everclear',
      },
      { address: '0x54bb0036f777202371429e062fe6aee0d59442f9', alias: 'Renzo' },
    ],
  },
  bsc: {
    threshold: 1,
    validators: [
      { address: '0x3156db97a3b3e2dcc3d69fddfd3e12dc7c937b6d', alias: 'Renzo' },
      {
        address: '0x9a0326c43e4713ae2477f09e0f28ffedc24d8266',
        alias: 'Everclear',
      },
    ],
  },
  mode: {
    threshold: 1,
    validators: [
      {
        address: '0x456fbbe05484fc9f2f38ea09648424f54d6872be',
        alias: 'Everclear',
      },
      { address: '0x7e29608c6e5792bbf9128599ca309be0728af7b4', alias: 'Renzo' },
    ],
  },
  linea: {
    threshold: 1,
    validators: [
      {
        address: '0x06a5a2a429560034d38bf62ca6d470942535947e',
        alias: 'Everclear',
      },
      { address: '0xcb3e44edd2229860bdbaa58ba2c3817d111bee9a', alias: 'Renzo' },
    ],
  },
  ethereum: {
    threshold: 1,
    validators: [
      {
        address: '0x1fd889337f60986aa57166bc5ac121efd13e4fdd',
        alias: 'Everclear',
      },
      { address: '0xc7f7b94a6baf2fffa54dfe1dde6e5fcbb749e04f', alias: 'Renzo' },
    ],
  },
  fraxtal: {
    threshold: 1,
    validators: [
      {
        address: '0x25b3a88f7cfd3c9f7d7e32b295673a16a6ddbd91',
        alias: 'Luganodes',
      },
      { address: '0xe986f457965227a05dcf984c8d0c29e01253c44d', alias: 'Renzo' },
    ],
  },
  zircuit: {
    threshold: 1,
    validators: [
      { address: '0x1da9176c2ce5cc7115340496fa7d1800a98911ce', alias: 'Renzo' },
      {
        address: '0x7ac6584c068eb2a72d4db82a7b7cd5ab34044061',
        alias: 'Luganodes',
      },
    ],
  },
  taiko: {
    threshold: 1,
    validators: [
      {
        address: '0x2f007c82672f2bb97227d4e3f80ac481bfb40a2a',
        alias: 'Luganodes',
      },
      { address: '0xd4F6000d8e1108bd4998215d51d5dF559BdB43a1', alias: 'Renzo' },
    ],
  },
  sei: {
    threshold: 1,
    validators: [
      {
        address: '0x7a0f4a8672f603e0c12468551db03f3956d10910',
        alias: 'Luganodes',
      },
      { address: '0x952df7f0cb8611573a53dd7cbf29768871d9f8b0', alias: 'Renzo' },
    ],
  },
  swell: {
    threshold: 1,
    validators: [
      {
        address: '0x9eadf9217be22d9878e0e464727a2176d5c69ff8',
        alias: 'Luganodes',
      },
      { address: '0xb6b9b4bd4eb6eb3aef5e9826e7f8b8455947f67c', alias: 'Renzo' },
    ],
  },
};

export const ezEthSafes: Record<string, string> = {
  arbitrum: '0x0e60fd361fF5b90088e1782e6b21A7D177d462C5',
  optimism: '0x8410927C286A38883BC23721e640F31D3E3E79F8',
  base: '0x8410927C286A38883BC23721e640F31D3E3E79F8',
  blast: '0xda7dBF0DB81882372B598a715F86eD5254A01b0a',
  bsc: '0x0e60fd361fF5b90088e1782e6b21A7D177d462C5',
  mode: '0x7791eeA3484Ba4E5860B7a2293840767619c2B58',
  linea: '0xb7092685571B49786F1248c6205B5ac3A691c65E',
  ethereum: '0xD1e6626310fD54Eceb5b9a51dA2eC329D6D4B68A',
  fraxtal: '0x8410927C286A38883BC23721e640F31D3E3E79F8',
  zircuit: '0x8410927C286A38883BC23721e640F31D3E3E79F8',
  taiko: '0x8410927C286A38883BC23721e640F31D3E3E79F8',
  sei: '0x0e60fd361fF5b90088e1782e6b21A7D177d462C5',
  swell: '0x435E8c9652Da151292F3981bbf663EBEB6668501',
};

export const getRenzoEZETHWarpConfig = async (): Promise<
  ChainMap<HypTokenRouterConfig>
> => {
  const registry = await getMainnet3Registry();

  const validatorDiff = symmetricDifference(
    new Set(chainsToDeploy),
    new Set(Object.keys(ezEthValidators)),
  );
  const safeDiff = symmetricDifference(
    new Set(chainsToDeploy),
    new Set(Object.keys(ezEthSafes)),
  );
  const xERC20Diff = symmetricDifference(
    new Set(chainsToDeploy),
    new Set(Object.keys(xERC20)),
  );
  if (validatorDiff.size > 0) {
    throw new Error(
      `chainsToDeploy !== validatorConfig, diff is ${Array.from(
        validatorDiff,
      ).join(', ')}`,
    );
  }
  if (safeDiff.size > 0) {
    throw new Error(
      `chainsToDeploy !== safeDiff, diff is ${Array.from(safeDiff).join(', ')}`,
    );
  }
  if (xERC20Diff.size > 0) {
    throw new Error(
      `chainsToDeploy !== xERC20Diff, diff is ${Array.from(xERC20Diff).join(
        ', ',
      )}`,
    );
  }

  const tokenConfig = Object.fromEntries<HypTokenRouterConfig>(
    await Promise.all(
      chainsToDeploy.map(
        async (chain): Promise<[string, HypTokenRouterConfig]> => {
          const ret: [string, HypTokenRouterConfig] = [
            chain,
            {
              isNft: false,
              type:
                chain === lockboxChain
                  ? TokenType.XERC20Lockbox
                  : TokenType.XERC20,
              token: chain === lockboxChain ? lockbox : xERC20[chain],
              owner: ezEthSafes[chain],
              gas: warpRouteOverheadGas,
              mailbox: (await registry.getChainAddresses(chain))!.mailbox,
              interchainSecurityModule: {
                type: IsmType.AGGREGATION,
                threshold: 2,
                modules: [
                  {
                    type: IsmType.ROUTING,
                    owner: ezEthSafes[chain],
                    domains: buildAggregationIsmConfigs(
                      chain,
                      chainsToDeploy,
                      ezEthValidators,
                    ),
                  },
                  {
                    type: IsmType.FALLBACK_ROUTING,
                    domains: {},
                    owner: ezEthSafes[chain],
                  },
                ],
              },
              hook: {
                type: HookType.PROTOCOL_FEE,
                owner: ezEthSafes[chain],
                beneficiary: ezEthSafes[chain],
                protocolFee: parseEther(protocolFee).toString(),
                maxProtocolFee: MAX_PROTOCOL_FEE,
              },
            },
          ];

          return ret;
        },
      ),
    ),
  );

  return tokenConfig;
};<|MERGE_RESOLUTION|>--- conflicted
+++ resolved
@@ -2,11 +2,8 @@
 
 import {
   ChainMap,
-<<<<<<< HEAD
   HookType,
-=======
   HypTokenRouterConfig,
->>>>>>> 79f8197f
   IsmType,
   MultisigConfig,
   TokenType,
