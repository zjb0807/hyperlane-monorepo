import { IRegistry } from '@hyperlane-xyz/registry';
import { ChainMap, ChainMetadata } from '@hyperlane-xyz/sdk';

<<<<<<< HEAD
=======
import { getRegistryForEnvironment } from '../../../src/config/chain.js';
>>>>>>> 8ce2a71f
import { isEthereumProtocolChain } from '../../../src/utils/utils.js';

import { supportedChainNames } from './supportedChainNames.js';

export const environment = 'mainnet3';

export const ethereumChainNames = supportedChainNames.filter(
  isEthereumProtocolChain,
);

export const chainMetadataOverrides: ChainMap<Partial<ChainMetadata>> = {
  bsc: {
    transactionOverrides: {
      gasPrice: 3 * 10 ** 9, // 3 gwei
    },
  },
  polygon: {
    blocks: {
      confirmations: 3,
    },
    transactionOverrides: {
      // A very high max fee per gas is used as Polygon is susceptible
      // to large swings in gas prices.
      maxFeePerGas: 550 * 10 ** 9, // 550 gwei
      maxPriorityFeePerGas: 50 * 10 ** 9, // 50 gwei
    },
  },
  ethereum: {
    blocks: {
      confirmations: 3,
    },
    transactionOverrides: {
      maxFeePerGas: 150 * 10 ** 9, // gwei
      maxPriorityFeePerGas: 5 * 10 ** 9, // gwei
    },
  },
  scroll: {
    transactionOverrides: {
      // Scroll doesn't use EIP 1559 and the gas price that's returned is sometimes
      // too low for the transaction to be included in a reasonable amount of time -
      // this often leads to transaction underpriced issues.
      gasPrice: 2 * 10 ** 9, // 2 gwei
    },
  },
  sei: {
    // Sei's `eth_feeHistory` is not to spec and incompatible with ethers-rs,
    // so we force legacy transactions by setting a gas price.
    transactionOverrides: {
      gasPrice: 2 * 10 ** 9, // 2 gwei
    },
  },
  moonbeam: {
    transactionOverrides: {
      maxFeePerGas: 350 * 10 ** 9, // 350 gwei
      maxPriorityFeePerGas: 50 * 10 ** 9, // 50 gwei
    },
  },
<<<<<<< HEAD
};
=======
};

export const getRegistry = async (useSecrets = true): Promise<IRegistry> =>
  getRegistryForEnvironment(
    environment,
    supportedChainNames,
    chainMetadataOverrides,
    useSecrets,
  );
>>>>>>> 8ce2a71f
<|MERGE_RESOLUTION|>--- conflicted
+++ resolved
@@ -1,10 +1,7 @@
 import { IRegistry } from '@hyperlane-xyz/registry';
 import { ChainMap, ChainMetadata } from '@hyperlane-xyz/sdk';
 
-<<<<<<< HEAD
-=======
 import { getRegistryForEnvironment } from '../../../src/config/chain.js';
->>>>>>> 8ce2a71f
 import { isEthereumProtocolChain } from '../../../src/utils/utils.js';
 
 import { supportedChainNames } from './supportedChainNames.js';
@@ -62,9 +59,6 @@
       maxPriorityFeePerGas: 50 * 10 ** 9, // 50 gwei
     },
   },
-<<<<<<< HEAD
-};
-=======
 };
 
 export const getRegistry = async (useSecrets = true): Promise<IRegistry> =>
@@ -73,5 +67,4 @@
     supportedChainNames,
     chainMetadataOverrides,
     useSecrets,
-  );
->>>>>>> 8ce2a71f
+  );