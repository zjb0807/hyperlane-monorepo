--- conflicted
+++ resolved
@@ -59,11 +59,7 @@
 > = {
   // Generally, we run all production validators in the Hyperlane context.
   [Role.Validator]: {
-<<<<<<< HEAD
-    abstract: true,
-=======
     abstract: false,
->>>>>>> 17742761
     // acala: true,
     ancient8: true,
     alephzeroevmmainnet: true,
@@ -189,11 +185,7 @@
     zoramainnet: true,
   },
   [Role.Relayer]: {
-<<<<<<< HEAD
-    abstract: true,
-=======
     abstract: false,
->>>>>>> 17742761
     // acala: true,
     ancient8: true,
     alephzeroevmmainnet: true,
@@ -320,11 +312,7 @@
     zoramainnet: true,
   },
   [Role.Scraper]: {
-<<<<<<< HEAD
-    abstract: true,
-=======
     abstract: false,
->>>>>>> 17742761
     // acala: true,
     ancient8: true,
     alephzeroevmmainnet: true,
@@ -683,11 +671,7 @@
     rpcConsensusType: RpcConsensusType.Fallback,
     docker: {
       repo,
-<<<<<<< HEAD
-      tag: '09e1d5b-20250121-214732',
-=======
       tag: 'a54c98e-20250126-113529',
->>>>>>> 17742761
     },
     blacklist,
     gasPaymentEnforcement: gasPaymentEnforcement,
@@ -697,11 +681,7 @@
   validators: {
     docker: {
       repo,
-<<<<<<< HEAD
-      tag: '0372ff9-20250121-104245',
-=======
       tag: 'f6b682c-20250124-144126',
->>>>>>> 17742761
     },
     rpcConsensusType: RpcConsensusType.Quorum,
     chains: validatorChainConfig(Contexts.Hyperlane),
@@ -711,11 +691,7 @@
     rpcConsensusType: RpcConsensusType.Fallback,
     docker: {
       repo,
-<<<<<<< HEAD
-      tag: '359ce5d-20250121-133827',
-=======
       tag: '7eec2ac-20250123-193619',
->>>>>>> 17742761
     },
     resources: scraperResources,
   },
@@ -730,11 +706,7 @@
     rpcConsensusType: RpcConsensusType.Fallback,
     docker: {
       repo,
-<<<<<<< HEAD
-      tag: '09e1d5b-20250121-214732',
-=======
       tag: 'f6b682c-20250124-144126',
->>>>>>> 17742761
     },
     blacklist,
     // We're temporarily (ab)using the RC relayer as a way to increase
