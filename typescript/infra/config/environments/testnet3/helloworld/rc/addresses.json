{
  "alfajores": {
    "router": "0x40Adcb03F3C58170b4751c4140636FC6085Ff475"
  },
  "fuji": {
    "router": "0xAc003FcDD0EE223664F2A000B5A59D082745700b"
  },
  "mumbai": {
    "router": "0xaB0892029C3E7dD4c0235590dc296E618A7b4d03"
  },
  "bsctestnet": {
    "router": "0xd259b0e793535325786675542aB296c451535c27"
  },
  "goerli": {
    "router": "0x03e9531ae74e8F0f96DE26788a22d35bdaD24185"
  },
  "moonbasealpha": {
    "router": "0xE9D6317a10860340f035f3d09052D9d376855bE8"
  },
  "optimismgoerli": {
    "router": "0x057d38d184d74192B96840D8FbB37e584dDb569A"
  },
  "arbitrumgoerli": {
    "router": "0xaAF1BF6f2BfaE290ea8615066fd167e396a2f578"
  },
  "sepolia": {
    "router": "0x6AD4DEBA8A147d000C09de6465267a9047d1c217"
  },
  "solanadevnet": {
<<<<<<< HEAD
    "router": "0xbba2f483e642449d0a39efe5f9603f7c559423acebd3c854d07560ccd0439228"
=======
    "router": "DdTMkk9nuqH5LnD56HLkPiKMV3yB3BNEYSQfgmJHa5i7"
>>>>>>> a9b522c5
  }
}<|MERGE_RESOLUTION|>--- conflicted
+++ resolved
@@ -27,10 +27,6 @@
     "router": "0x6AD4DEBA8A147d000C09de6465267a9047d1c217"
   },
   "solanadevnet": {
-<<<<<<< HEAD
-    "router": "0xbba2f483e642449d0a39efe5f9603f7c559423acebd3c854d07560ccd0439228"
-=======
     "router": "DdTMkk9nuqH5LnD56HLkPiKMV3yB3BNEYSQfgmJHa5i7"
->>>>>>> a9b522c5
   }
 }