--- conflicted
+++ resolved
@@ -1,21 +1,4 @@
 {
-<<<<<<< HEAD
-  "goerli": [
-    {
-      "address": "0xEF2a1f411d919878159303D9E3fe00D001F7D1D0",
-      "constructorArguments": "00000000000000000000000007865c6e87b9f70255377e024ace6630c1eaa37f00000000000000000000000049cfd6ef774acab14814d699e3f7ee36fdfba932",
-      "isProxy": false,
-      "name": "HypERC20Collateral"
-    },
-    {
-      "address": "0x0918293aadfa13F8c9F2cdE415811b6AD9ff4a2d",
-      "constructorArguments": "00000000000000000000000049cfd6ef774acab14814d699e3f7ee36fdfba932",
-      "isProxy": false,
-      "name": "HypNative"
-    }
-  ],
-=======
->>>>>>> e33d1a77
   "plumetestnet": [
     {
       "address": "0xD356C996277eFb7f75Ee8bd61b31cC781A12F54f",
