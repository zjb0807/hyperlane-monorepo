import { dirname, join } from 'path';
import { fileURLToPath } from 'url';

import {
  ChainAddresses,
  MergedRegistry,
  PartialRegistry,
} from '@hyperlane-xyz/registry';
import { FileSystemRegistry } from '@hyperlane-xyz/registry/fs';
import {
  ChainMap,
  ChainMetadata,
  ChainName,
  getDomainId as resolveDomainId,
  getReorgPeriod as resolveReorgPeriod,
} from '@hyperlane-xyz/sdk';
import { assert, objFilter, rootLogger } from '@hyperlane-xyz/utils';

import type { DeployEnvironment } from '../src/config/environment.js';

import { supportedChainNames as mainnet3Chains } from './environments/mainnet3/supportedChainNames.js';
import {
  testChainMetadata,
  testChainNames as testChains,
} from './environments/test/chains.js';
import { supportedChainNames as testnet4Chains } from './environments/testnet4/supportedChainNames.js';

const DEFAULT_REGISTRY_URI = join(
  dirname(fileURLToPath(import.meta.url)),
  '../../../../',
  'hyperlane-registry',
);

// A global Registry singleton
// All uses of chain metadata or chain address artifacts should go through this registry.
let registry: FileSystemRegistry;

export function setRegistry(reg: FileSystemRegistry) {
  registry = reg;
}

/**
 * Gets a FileSystemRegistry whose contents are found at the environment
 * variable `REGISTRY_URI`, or `DEFAULT_REGISTRY_URI` if no env var is specified.
 * This registry will not have any environment-specific overrides applied,
 * and is useful for synchronous registry operations that do not require
 * any overrides.
 * @returns A FileSystemRegistry.
 */
export function getRegistry(): FileSystemRegistry {
  if (!registry) {
    const registryUri = process.env.REGISTRY_URI || DEFAULT_REGISTRY_URI;
<<<<<<< HEAD
    rootLogger.info({ registryUri }, 'Using registry URI');
=======
    rootLogger.debug({ registryUri }, 'Using registry URI');
>>>>>>> 8ce2a71f
    registry = new FileSystemRegistry({
      uri: registryUri,
      logger: rootLogger.child({ module: 'infra-registry' }),
    });
  }
  return registry;
}

export function getChains(): ChainName[] {
  return getRegistry().getChains();
}

export function getChain(chainName: ChainName): ChainMetadata {
  if (testChains.includes(chainName)) {
    return testChainMetadata[chainName];
  }
  const chain = getRegistry().getChainMetadata(chainName);
  assert(chain, `Chain not found: ${chainName}`);
  return chain;
}

export function getDomainId(chainName: ChainName): number {
  const chain = getChain(chainName);
  return resolveDomainId(chain);
}

export function getReorgPeriod(chainName: ChainName): number {
  const chain = getChain(chainName);
  return resolveReorgPeriod(chain);
}

export function getChainMetadata(): ChainMap<ChainMetadata> {
  return getRegistry().getMetadata();
}

export function getChainAddresses(): ChainMap<ChainAddresses> {
  return getRegistry().getAddresses();
}

export function getEnvChains(env: DeployEnvironment): ChainName[] {
  if (env === 'mainnet3') return mainnet3Chains;
  if (env === 'testnet4') return testnet4Chains;
  if (env === 'test') return testChains;
  throw Error(`Unsupported deploy environment: ${env}`);
}

export function getMainnets(): ChainName[] {
  return getEnvChains('mainnet3');
}

export function getTestnets(): ChainName[] {
  return getEnvChains('testnet4');
}

export function getEnvAddresses(
  env: DeployEnvironment,
): ChainMap<ChainAddresses> {
  const envChains = getEnvChains(env);
  return objFilter(
    getChainAddresses(),
    (chain, addresses): addresses is ChainAddresses =>
      getEnvChains(env).includes(chain),
  );
}

export function getMainnetAddresses(): ChainMap<ChainAddresses> {
  return getEnvAddresses('mainnet3');
}

export function getTestnetAddresses(): ChainMap<ChainAddresses> {
  return getEnvAddresses('testnet4');
}

/**
 * Gets a registry, applying the provided overrides. The base registry
 * that the overrides are applied to is the registry returned by `getRegistry`.
 * @param chainMetadataOverrides Chain metadata overrides.
 * @param chainAddressesOverrides Chain address overrides.
 * @returns A MergedRegistry merging the registry from `getRegistry` and the overrides.
 */
export function getRegistryWithOverrides(
  chainMetadataOverrides: ChainMap<Partial<ChainMetadata>> = {},
  chainAddressesOverrides: ChainMap<Partial<ChainAddresses>> = {},
): MergedRegistry {
  const baseRegistry = getRegistry();

  const overrideRegistry = new PartialRegistry({
    chainMetadata: chainMetadataOverrides,
    chainAddresses: chainAddressesOverrides,
  });

  return new MergedRegistry({
    registries: [baseRegistry, overrideRegistry],
  });
}<|MERGE_RESOLUTION|>--- conflicted
+++ resolved
@@ -50,11 +50,7 @@
 export function getRegistry(): FileSystemRegistry {
   if (!registry) {
     const registryUri = process.env.REGISTRY_URI || DEFAULT_REGISTRY_URI;
-<<<<<<< HEAD
-    rootLogger.info({ registryUri }, 'Using registry URI');
-=======
     rootLogger.debug({ registryUri }, 'Using registry URI');
->>>>>>> 8ce2a71f
     registry = new FileSystemRegistry({
       uri: registryUri,
       logger: rootLogger.child({ module: 'infra-registry' }),
