<<<<<<< HEAD
import { utils } from '@abacus-network/deploy';
import {
  AbacusGovernance,
  ChainMap,
  GovernanceAddresses,
  MultiProvider,
  utils as sdkUtils,
} from '@abacus-network/sdk';
import '@nomiclabs/hardhat-waffle';
import { ethers } from 'hardhat';
import path from 'path';
import { environment } from '../config/environments/test';
import {
=======
import '@nomiclabs/hardhat-waffle';
import { ethers } from 'hardhat';
import path from 'path';

import { AbacusGovernance } from '@abacus-network/sdk';
import { types } from '@abacus-network/utils';

import {
  governance as governanceConfig,
  registerMultiProviderTest,
} from '../config/environments/test';
import {
>>>>>>> a424371e
  AbacusGovernanceChecker,
  AbacusGovernanceDeployer,
} from '../src/governance';

describe('governance', async () => {
  type networks = keyof typeof environment.transactionConfigs;
  let multiProvider: MultiProvider<networks>;
  let deployer: AbacusGovernanceDeployer<networks>;
  let owners: ChainMap<networks, string>;
  let addresses: ChainMap<networks, GovernanceAddresses>;
  const governanceConfig = environment.governance;

  before(async () => {
    const [signer] = await ethers.getSigners();
    multiProvider = utils.initHardhatMultiProvider(environment, signer);
    deployer = new AbacusGovernanceDeployer(multiProvider, governanceConfig);

    owners = sdkUtils.objMap(
      governanceConfig.addresses,
      (_, a) => a.governor ?? ethers.constants.AddressZero,
    );

    // abacusConnectionManager can be set to anything for these tests.
    if (!governanceConfig.abacusConnectionManager) {
      governanceConfig.abacusConnectionManager = sdkUtils.objMap(
        governanceConfig.addresses,
        () => signer.address,
      );
    }
  });

  it('deploys', async () => {
    addresses = await deployer.deploy();
  });

  it('writes', async () => {
    const base = './test/outputs/governance';
    deployer.writeVerification(path.join(base, 'verification'));
    deployer.writeContracts(addresses, path.join(base, 'contracts.ts'));
  });

  it('checks', async () => {
    const governance = new AbacusGovernance(addresses, multiProvider);
    const checker = new AbacusGovernanceChecker(
      multiProvider,
      governance,
      governanceConfig,
    );
    await checker.check(owners);
  });
});<|MERGE_RESOLUTION|>--- conflicted
+++ resolved
@@ -1,4 +1,7 @@
-<<<<<<< HEAD
+import '@nomiclabs/hardhat-waffle';
+import { ethers } from 'hardhat';
+import path from 'path';
+
 import { utils } from '@abacus-network/deploy';
 import {
   AbacusGovernance,
@@ -7,25 +10,9 @@
   MultiProvider,
   utils as sdkUtils,
 } from '@abacus-network/sdk';
-import '@nomiclabs/hardhat-waffle';
-import { ethers } from 'hardhat';
-import path from 'path';
+
 import { environment } from '../config/environments/test';
 import {
-=======
-import '@nomiclabs/hardhat-waffle';
-import { ethers } from 'hardhat';
-import path from 'path';
-
-import { AbacusGovernance } from '@abacus-network/sdk';
-import { types } from '@abacus-network/utils';
-
-import {
-  governance as governanceConfig,
-  registerMultiProviderTest,
-} from '../config/environments/test';
-import {
->>>>>>> a424371e
   AbacusGovernanceChecker,
   AbacusGovernanceDeployer,
 } from '../src/governance';
