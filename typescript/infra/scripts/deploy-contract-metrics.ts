--- conflicted
+++ resolved
@@ -1,16 +1,9 @@
 import { ChainName } from '@abacus-network/sdk';
+
 import { runContractMetricsHelmCommand } from '../src/contract-metrics';
 import { HelmCommand } from '../src/utils/helm';
-<<<<<<< HEAD
+
 import { getCoreEnvironmentConfig, getEnvironment } from './utils';
-=======
-
-import {
-  getContractMetricsConfig,
-  getDomainNames,
-  getEnvironment,
-} from './utils';
->>>>>>> a424371e
 
 async function main() {
   const environment = await getEnvironment();
