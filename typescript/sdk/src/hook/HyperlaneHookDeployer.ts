--- conflicted
+++ resolved
@@ -143,15 +143,7 @@
       output[hookConfig.type] = subhooks[hookConfig.type].address;
     }
     this.logger(
-<<<<<<< HEAD
-      `Deploying static address set as aggregationHook comprising of ${JSON.stringify(
-        output,
-        null,
-        4,
-      )}`,
-=======
       `Deploying aggregation hook of ${config.hooks.map((h) => h.type)}`,
->>>>>>> c44fd299
     );
     const address = await this.ismFactory.deployStaticAddressSet(
       chain,
