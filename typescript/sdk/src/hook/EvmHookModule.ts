import { getArbitrumNetwork } from '@arbitrum/sdk';
import { BigNumber, ethers } from 'ethers';

import {
  ArbL2ToL1Hook,
  ArbL2ToL1Ism__factory,
  DomainRoutingHook,
  DomainRoutingHook__factory,
  FallbackDomainRoutingHook,
  IL1CrossDomainMessenger__factory,
  IPostDispatchHook__factory,
  InterchainGasPaymaster,
  InterchainGasPaymaster__factory,
  OPStackHook,
  OPStackIsm__factory,
  Ownable__factory,
  PausableHook,
  PausableHook__factory,
  ProtocolFee,
  ProtocolFee__factory,
  StaticAggregationHook,
  StaticAggregationHookFactory__factory,
  StaticAggregationHook__factory,
  StorageGasOracle,
  StorageGasOracle__factory,
} from '@hyperlane-xyz/core';
import {
  Address,
  ProtocolType,
  addressToBytes32,
  deepEquals,
  eqAddress,
  rootLogger,
} from '@hyperlane-xyz/utils';

import { TOKEN_EXCHANGE_RATE_SCALE } from '../consts/igp.js';
import { HyperlaneAddresses } from '../contracts/types.js';
import {
  HyperlaneModule,
  HyperlaneModuleParams,
} from '../core/AbstractHyperlaneModule.js';
import { CoreAddresses } from '../core/contracts.js';
import { HyperlaneDeployer } from '../deploy/HyperlaneDeployer.js';
import { ProxyFactoryFactories } from '../deploy/contracts.js';
import { ContractVerifier } from '../deploy/verify/ContractVerifier.js';
import { IgpConfig } from '../gas/types.js';
import { EvmIsmModule } from '../ism/EvmIsmModule.js';
import { HyperlaneIsmFactory } from '../ism/HyperlaneIsmFactory.js';
import { ArbL2ToL1IsmConfig, IsmType, OpStackIsmConfig } from '../ism/types.js';
import { MultiProvider } from '../providers/MultiProvider.js';
import { AnnotatedEV5Transaction } from '../providers/ProviderType.js';
import { ChainName, ChainNameOrId } from '../types.js';
import { normalizeConfig } from '../utils/ism.js';

import { EvmHookReader } from './EvmHookReader.js';
import { DeployedHook, HookFactories, hookFactories } from './contracts.js';
import { HookConfigSchema } from './schemas.js';
import {
  AggregationHookConfig,
  ArbL2ToL1HookConfig,
  DomainRoutingHookConfig,
  FallbackRoutingHookConfig,
  HookConfig,
  HookType,
  HookTypeToContractNameMap,
  IgpHookConfig,
  MUTABLE_HOOK_TYPE,
  OpStackHookConfig,
  PausableHookConfig,
  ProtocolFeeHookConfig,
} from './types.js';

type HookModuleAddresses = {
  deployedHook: Address;
  mailbox: Address;
  proxyAdmin: Address;
};

class HookDeployer extends HyperlaneDeployer<{}, HookFactories> {
  protected cachingEnabled = false;

  deployContracts(_chain: ChainName, _config: {}): Promise<any> {
    throw new Error('Method not implemented.');
  }
}

export class EvmHookModule extends HyperlaneModule<
  ProtocolType.Ethereum,
  HookConfig,
  HyperlaneAddresses<ProxyFactoryFactories> & HookModuleAddresses
> {
  protected readonly logger = rootLogger.child({ module: 'EvmHookModule' });
  protected readonly reader: EvmHookReader;
  // "ISM" Factory has aggregation hook factories too
  protected readonly hookFactory: HyperlaneIsmFactory;
  protected readonly deployer: HookDeployer;

  // Adding these to reduce how often we need to grab from MultiProvider.
  public readonly chain: string;
  // We use domainId here because MultiProvider.getDomainId() will always
  // return a number, and EVM the domainId and chainId are the same.
  public readonly domainId: number;

  // Transaction overrides for the chain
  protected readonly txOverrides: Partial<ethers.providers.TransactionRequest>;

  protected constructor(
    protected readonly multiProvider: MultiProvider,
    params: HyperlaneModuleParams<
      HookConfig,
      HyperlaneAddresses<ProxyFactoryFactories> & HookModuleAddresses
    >,
    protected readonly contractVerifier?: ContractVerifier,
  ) {
    params.config = HookConfigSchema.parse(params.config);
    super(params);

    this.reader = new EvmHookReader(multiProvider, this.args.chain);
    this.hookFactory = HyperlaneIsmFactory.fromAddressesMap(
      { [this.args.chain]: params.addresses },
      multiProvider,
    );
    this.deployer = new HookDeployer(multiProvider, hookFactories);

    this.chain = this.multiProvider.getChainName(this.args.chain);
    this.domainId = this.multiProvider.getDomainId(this.chain);

    this.txOverrides = this.multiProvider.getTransactionOverrides(this.chain);
  }

  public async read(): Promise<HookConfig> {
    return typeof this.args.config === 'string'
      ? this.args.addresses.deployedHook
      : this.reader.deriveHookConfig(this.args.addresses.deployedHook);
  }

  public async update(
    targetConfig: HookConfig,
  ): Promise<AnnotatedEV5Transaction[]> {
    targetConfig = HookConfigSchema.parse(targetConfig);

    // Do not support updating to a custom Hook address
    if (typeof targetConfig === 'string') {
      throw new Error(
        'Invalid targetConfig: Updating to a custom Hook address is not supported. Please provide a valid Hook configuration.',
      );
    }

    const unnormalizedCurrentConfig = await this.read();
    const currentConfig = normalizeConfig(unnormalizedCurrentConfig);

    // Update the config
    this.args.config = targetConfig;

    // If configs match, no updates needed
    if (deepEquals(currentConfig, targetConfig)) {
      return [];
    }

    if (this.shouldDeployNewHook(currentConfig, targetConfig)) {
      const contract = await this.deploy({
        config: targetConfig,
      });

      this.args.addresses.deployedHook = contract.address;
      return [];
    }

    const updateTxs: AnnotatedEV5Transaction[] = [];

    // obtain the update txs for each hook type
    switch (targetConfig.type) {
      case HookType.INTERCHAIN_GAS_PAYMASTER:
        updateTxs.push(
          ...(await this.updateIgpHook({
            currentConfig,
            targetConfig,
          })),
        );
        break;
      case HookType.PROTOCOL_FEE:
        updateTxs.push(
          ...(await this.updateProtocolFeeHook({
            currentConfig,
            targetConfig,
          })),
        );
        break;
      case HookType.PAUSABLE:
        updateTxs.push(
          ...(await this.updatePausableHook({
            currentConfig,
            targetConfig,
          })),
        );
        break;
      case HookType.ROUTING:
      case HookType.FALLBACK_ROUTING:
        updateTxs.push(
          ...(await this.updateRoutingHook({
            currentConfig,
            targetConfig,
          })),
        );
        break;
      default:
        // MERKLE_TREE, AGGREGATION and OP_STACK hooks should already be handled before the switch
        throw new Error(`Unsupported hook type: ${targetConfig.type}`);
    }

    // Lastly, check if the resolved owner is different from the current owner
    const owner = await Ownable__factory.connect(
      this.args.addresses.deployedHook,
      this.multiProvider.getProvider(this.chain),
    ).owner();

    // Return an ownership transfer transaction if required
    if (!eqAddress(targetConfig.owner, owner)) {
      updateTxs.push({
        annotation: 'Transferring ownership of ownable Hook...',
        chainId: this.domainId,
        to: this.args.addresses.deployedHook,
        data: Ownable__factory.createInterface().encodeFunctionData(
          'transferOwnership(address)',
          [targetConfig.owner],
        ),
      });
    }

    return updateTxs;
  }

  // manually write static create function
  public static async create({
    chain,
    config,
    proxyFactoryFactories,
    coreAddresses,
    multiProvider,
    contractVerifier,
  }: {
    chain: ChainNameOrId;
    config: HookConfig;
    proxyFactoryFactories: HyperlaneAddresses<ProxyFactoryFactories>;
    coreAddresses: CoreAddresses;
    multiProvider: MultiProvider;
    contractVerifier?: ContractVerifier;
  }): Promise<EvmHookModule> {
    const module = new EvmHookModule(
      multiProvider,
      {
        addresses: {
          ...proxyFactoryFactories,
          ...coreAddresses,
          deployedHook: ethers.constants.AddressZero,
        },
        chain,
        config,
      },
      contractVerifier,
    );

    const deployedHook = await module.deploy({ config });
    module.args.addresses.deployedHook = deployedHook.address;

    return module;
  }

  // Compute delta between current and target domain configurations
  protected async computeRoutingHooksToSet({
    currentDomains,
    targetDomains,
  }: {
    currentDomains: DomainRoutingHookConfig['domains'];
    targetDomains: DomainRoutingHookConfig['domains'];
  }): Promise<DomainRoutingHook.HookConfigStruct[]> {
    const routingHookUpdates: DomainRoutingHook.HookConfigStruct[] = [];

    // Iterate over the target domains and compare with the current configuration
    for (const [dest, targetDomainConfig] of Object.entries(targetDomains)) {
      const destDomain = this.multiProvider.tryGetDomainId(dest);
      if (!destDomain) {
        this.logger.warn(`Domain not found in MultiProvider: ${dest}`);
        continue;
      }

      // If the domain is not in the current config or the config has changed, deploy a new hook
      // TODO: in-place updates per domain as a future optimization
      if (!deepEquals(currentDomains[dest], targetDomainConfig)) {
        const domainHook = await this.deploy({
          config: targetDomainConfig,
        });

        routingHookUpdates.push({
          destination: destDomain,
          hook: domainHook.address,
        });
      }
    }

    return routingHookUpdates;
  }

  protected async updatePausableHook({
    currentConfig,
    targetConfig,
  }: {
    currentConfig: PausableHookConfig;
    targetConfig: PausableHookConfig;
  }): Promise<AnnotatedEV5Transaction[]> {
    const updateTxs: AnnotatedEV5Transaction[] = [];

    if (currentConfig.paused !== targetConfig.paused) {
      // Have to encode separately otherwise tsc will complain
      // about being unable to infer types correctly
      const pausableInterface = PausableHook__factory.createInterface();
      const data = targetConfig.paused
        ? pausableInterface.encodeFunctionData('pause')
        : pausableInterface.encodeFunctionData('unpause');

      updateTxs.push({
        annotation: `Updating paused state to ${targetConfig.paused}`,
        chainId: this.domainId,
        to: this.args.addresses.deployedHook,
        data,
      });
    }

    return updateTxs;
  }

  protected async updateIgpHook({
    currentConfig,
    targetConfig,
  }: {
    currentConfig: IgpHookConfig;
    targetConfig: IgpHookConfig;
  }): Promise<AnnotatedEV5Transaction[]> {
    const updateTxs: AnnotatedEV5Transaction[] = [];
    const igpInterface = InterchainGasPaymaster__factory.createInterface();

    // Update beneficiary if changed
    if (!eqAddress(currentConfig.beneficiary, targetConfig.beneficiary)) {
      updateTxs.push({
        annotation: `Updating beneficiary from ${currentConfig.beneficiary} to ${targetConfig.beneficiary}`,
        chainId: this.domainId,
        to: this.args.addresses.deployedHook,
        data: igpInterface.encodeFunctionData('setBeneficiary(address)', [
          targetConfig.beneficiary,
        ]),
      });
    }

    // get gasOracleAddress using any remote domain in the current config
    let gasOracle;
    const domainKeys = Object.keys(currentConfig.oracleConfig);

    // If possible, reuse and reconfigure the gas oracle from the first remote we know.
    // Otherwise if there are no remotes in current config, deploy a new gas oracle with our target config.
    // We should be reusing the same oracle for all remotes, but if not, the updateIgpRemoteGasParams step will rectify this
    if (domainKeys.length > 0) {
      const domainId = this.multiProvider.getDomainId(domainKeys[0]);
      ({ gasOracle } = await InterchainGasPaymaster__factory.connect(
        this.args.addresses.deployedHook,
        this.multiProvider.getSignerOrProvider(this.chain),
      )['destinationGasConfigs(uint32)'](domainId));

      // update storage gas oracle
      // Note: this will only update the gas oracle for remotes that are in the target config
      updateTxs.push(
        ...(await this.updateStorageGasOracle({
          gasOracle,
          currentOracleConfig: currentConfig.oracleConfig,
          targetOracleConfig: targetConfig.oracleConfig,
          targetOverhead: targetConfig.overhead, // used to log example remote gas costs
        })),
      );
    } else {
      const newGasOracle = await this.deployStorageGasOracle({
        config: targetConfig,
      });
      gasOracle = newGasOracle.address;
    }

    // update igp remote gas params
    // Note: this will only update the gas params for remotes that are in the target config
    updateTxs.push(
      ...(await this.updateIgpRemoteGasParams({
        interchainGasPaymaster: this.args.addresses.deployedHook,
        gasOracle,
        currentOverheads: currentConfig.overhead,
        targetOverheads: targetConfig.overhead,
      })),
    );

    return updateTxs;
  }

  protected async updateIgpRemoteGasParams({
    interchainGasPaymaster,
    gasOracle,
    currentOverheads,
    targetOverheads,
  }: {
    interchainGasPaymaster: Address;
    gasOracle: Address;
    currentOverheads?: IgpConfig['overhead'];
    targetOverheads: IgpConfig['overhead'];
  }): Promise<AnnotatedEV5Transaction[]> {
    const gasParamsToSet: InterchainGasPaymaster.GasParamStruct[] = [];
    for (const [remote, gasOverhead] of Object.entries(targetOverheads)) {
      // Note: non-EVM remotes actually *are* supported, provided that the remote domain is in the MultiProvider.
      // Previously would check core metadata for non EVMs and fallback to multiprovider for custom EVMs
      const remoteDomain = this.multiProvider.tryGetDomainId(remote);

      if (!remoteDomain) {
        this.logger.warn(
          `Skipping overhead ${this.chain} -> ${remote}. Expected if the remote domain is not in the MultiProvider.`,
        );
        continue;
      }

      // only update if the gas overhead has changed
      if (currentOverheads?.[remote] !== gasOverhead) {
        this.logger.debug(
          `Setting gas params for ${this.chain} -> ${remote}: gasOverhead = ${gasOverhead} gasOracle = ${gasOracle}`,
        );
        gasParamsToSet.push({
          remoteDomain,
          config: {
            gasOverhead,
            gasOracle,
          },
        });
      }
    }

    if (gasParamsToSet.length === 0) {
      return [];
    }

    return [
      {
        annotation: `Updating overhead for domains ${Object.keys(
          targetOverheads,
        ).join(', ')}...`,
        chainId: this.domainId,
        to: interchainGasPaymaster,
        data: InterchainGasPaymaster__factory.createInterface().encodeFunctionData(
          'setDestinationGasConfigs((uint32,(address,uint96))[])',
          [gasParamsToSet],
        ),
      },
    ];
  }

  protected async updateStorageGasOracle({
    gasOracle,
    currentOracleConfig,
    targetOracleConfig,
    targetOverhead,
  }: {
    gasOracle: Address;
    currentOracleConfig?: IgpConfig['oracleConfig'];
    targetOracleConfig: IgpConfig['oracleConfig'];
    targetOverhead: IgpConfig['overhead'];
  }): Promise<AnnotatedEV5Transaction[]> {
    this.logger.info(`Updating gas oracle configuration from ${this.chain}...`);
    const configsToSet: Array<StorageGasOracle.RemoteGasDataConfigStruct> = [];

    for (const [remote, target] of Object.entries(targetOracleConfig)) {
      // Note: non-EVM remotes actually *are* supported, provided that the remote domain is in the MultiProvider.
      // Previously would check core metadata for non EVMs and fallback to multiprovider for custom EVMs
      const current = currentOracleConfig?.[remote];
      const remoteDomain = this.multiProvider.tryGetDomainId(remote);

      if (!remoteDomain) {
        this.logger.warn(
          `Skipping gas oracle update ${this.chain} -> ${remote}. Expected if the remote domain is not in the MultiProvider.`,
        );
        continue;
      }

      // only update if the oracle config has changed
      if (!current || !deepEquals(current, target)) {
        configsToSet.push({ remoteDomain, ...target });

        // Log an example remote gas cost
        const exampleRemoteGas = (targetOverhead[remote] ?? 200_000) + 50_000;
        const exampleRemoteGasCost = BigNumber.from(target.tokenExchangeRate)
          .mul(target.gasPrice)
          .mul(exampleRemoteGas)
          .div(TOKEN_EXCHANGE_RATE_SCALE);
        this.logger.info(
          `${
            this.chain
          } -> ${remote}: ${exampleRemoteGas} remote gas cost: ${ethers.utils.formatEther(
            exampleRemoteGasCost,
          )}`,
        );
      }
    }

    if (configsToSet.length === 0) {
      return [];
    }

    return [
      {
        annotation: `Updating gas oracle config for domains ${Object.keys(
          targetOracleConfig,
        ).join(', ')}...`,
        chainId: this.domainId,
        to: gasOracle,
        data: StorageGasOracle__factory.createInterface().encodeFunctionData(
          'setRemoteGasDataConfigs((uint32,uint128,uint128)[])',
          [configsToSet],
        ),
      },
    ];
  }

  protected async updateProtocolFeeHook({
    currentConfig,
    targetConfig,
  }: {
    currentConfig: ProtocolFeeHookConfig;
    targetConfig: ProtocolFeeHookConfig;
  }): Promise<AnnotatedEV5Transaction[]> {
    const updateTxs: AnnotatedEV5Transaction[] = [];
    const protocolFeeInterface = ProtocolFee__factory.createInterface();

    // if maxProtocolFee has changed, deploy a new hook
    if (currentConfig.maxProtocolFee !== targetConfig.maxProtocolFee) {
      const hook = await this.deployProtocolFeeHook({ config: targetConfig });
      this.args.addresses.deployedHook = hook.address;
      return [];
    }

    // Update protocol fee if changed
    if (currentConfig.protocolFee !== targetConfig.protocolFee) {
      updateTxs.push({
        annotation: `Updating protocol fee from ${currentConfig.protocolFee} to ${targetConfig.protocolFee}`,
        chainId: this.domainId,
        to: this.args.addresses.deployedHook,
        data: protocolFeeInterface.encodeFunctionData(
          'setProtocolFee(uint256)',
          [targetConfig.protocolFee],
        ),
      });
    }

    // Update beneficiary if changed
    if (currentConfig.beneficiary !== targetConfig.beneficiary) {
      updateTxs.push({
        annotation: `Updating beneficiary from ${currentConfig.beneficiary} to ${targetConfig.beneficiary}`,
        chainId: this.domainId,
        to: this.args.addresses.deployedHook,
        data: protocolFeeInterface.encodeFunctionData(
          'setBeneficiary(address)',
          [targetConfig.beneficiary],
        ),
      });
    }

    // Return the transactions to update the protocol fee hook
    return updateTxs;
  }

  // Updates a routing hook
  protected async updateRoutingHook({
    currentConfig,
    targetConfig,
  }: {
    currentConfig: DomainRoutingHookConfig | FallbackRoutingHookConfig;
    targetConfig: DomainRoutingHookConfig | FallbackRoutingHookConfig;
  }): Promise<AnnotatedEV5Transaction[]> {
    // Deploy a new fallback hook if the fallback config has changed
    if (
      targetConfig.type === HookType.FALLBACK_ROUTING &&
      !deepEquals(
        targetConfig.fallback,
        (currentConfig as FallbackRoutingHookConfig).fallback,
      )
    ) {
      const hook = await this.deploy({ config: targetConfig });
      this.args.addresses.deployedHook = hook.address;
      return [];
    }

    const routingUpdates = await this.computeRoutingHooksToSet({
      currentDomains: currentConfig.domains,
      targetDomains: targetConfig.domains,
    });

    // Return if no updates are required
    if (routingUpdates.length === 0) {
      return [];
    }

    // Create tx for setting hooks
    return [
      {
        annotation: 'Updating routing hooks...',
        chainId: this.domainId,
        to: this.args.addresses.deployedHook,
        data: DomainRoutingHook__factory.createInterface().encodeFunctionData(
          'setHooks((uint32,address)[])',
          [routingUpdates],
        ),
      },
    ];
  }

  protected async deploy({
    config,
  }: {
    config: HookConfig;
  }): Promise<DeployedHook> {
    config = HookConfigSchema.parse(config);

    // If it's an address, just return a base Hook
    if (typeof config === 'string') {
      // TODO: https://github.com/hyperlane-xyz/hyperlane-monorepo/issues/3773
      // we can remove the ts-ignore once we have a proper type for address Hooks
      // @ts-ignore
      return IPostDispatchHook__factory.connect(
        config,
        this.multiProvider.getSignerOrProvider(this.args.chain),
      );
    }

    switch (config.type) {
      case HookType.MERKLE_TREE:
        return this.deployer.deployContract(this.chain, HookType.MERKLE_TREE, [
          this.args.addresses.mailbox,
        ]);
      case HookType.INTERCHAIN_GAS_PAYMASTER:
        return this.deployIgpHook({ config });
      case HookType.AGGREGATION:
        return this.deployAggregationHook({ config });
      case HookType.PROTOCOL_FEE:
        return this.deployProtocolFeeHook({ config });
      case HookType.OP_STACK:
        return this.deployOpStackHook({ config });
      case HookType.ARB_L2_TO_L1:
        return this.deployArbL1ToL1Hook({ config });
      case HookType.ROUTING:
      case HookType.FALLBACK_ROUTING:
        return this.deployRoutingHook({ config });
      case HookType.PAUSABLE: {
        return this.deployPausableHook({ config });
      }
      default:
        throw new Error(`Unsupported hook config: ${config}`);
    }
  }

  protected async deployProtocolFeeHook({
    config,
  }: {
    config: ProtocolFeeHookConfig;
  }): Promise<ProtocolFee> {
    this.logger.debug('Deploying ProtocolFeeHook...');
    const deployer = new HookDeployer(this.multiProvider, hookFactories);
    return deployer.deployContract(this.chain, HookType.PROTOCOL_FEE, [
      config.maxProtocolFee,
      config.protocolFee,
      config.beneficiary,
      config.owner,
    ]);
  }

  protected async deployPausableHook({
    config,
  }: {
    config: PausableHookConfig;
  }): Promise<PausableHook> {
    this.logger.debug('Deploying PausableHook...');
    const deployer = new HookDeployer(this.multiProvider, hookFactories);
    const hook = await deployer.deployContract(
      this.chain,
      HookType.PAUSABLE,
      [],
    );

    // transfer ownership
    await this.multiProvider.handleTx(
      this.chain,
      hook.transferOwnership(config.owner, this.txOverrides),
    );

    return hook;
  }

  protected async deployAggregationHook({
    config,
  }: {
    config: AggregationHookConfig;
  }): Promise<StaticAggregationHook> {
    this.logger.debug('Deploying AggregationHook...');

    // deploy subhooks
    const aggregatedHooks: string[] = [];
    for (const hookConfig of config.hooks) {
      const { address } = await this.deploy({ config: hookConfig });
      aggregatedHooks.push(address);
    }

    // deploy aggregation hook
    this.logger.debug(
      `Deploying aggregation hook of type ${config.hooks.map((h) =>
        typeof h === 'string' ? h : h.type,
      )}...`,
    );
    const signer = this.multiProvider.getSigner(this.chain);
    const factory = StaticAggregationHookFactory__factory.connect(
      this.args.addresses.staticAggregationHookFactory,
      signer,
    );
    const address = await this.hookFactory.deployStaticAddressSet(
      this.chain,
      factory,
      aggregatedHooks,
      this.logger,
    );

    // return aggregation hook
    return StaticAggregationHook__factory.connect(address, signer);
  }

  // NOTE: this deploys the ism too on the destination chain if it doesn't exist
  protected async deployOpStackHook({
    config,
  }: {
    config: OpStackHookConfig;
  }): Promise<OPStackHook> {
    const chain = this.chain;
    const mailbox = this.args.addresses.mailbox;
    this.logger.debug(
      'Deploying OPStackHook for %s to %s...',
      chain,
      config.destinationChain,
    );

    // fetch l2 messenger address from l1 messenger
    const l1Messenger = IL1CrossDomainMessenger__factory.connect(
      config.nativeBridge,
      this.multiProvider.getSignerOrProvider(chain),
    );
    const l2Messenger: Address = await l1Messenger.OTHER_MESSENGER();
    // deploy opstack ism
    const ismConfig: OpStackIsmConfig = {
      type: IsmType.OP_STACK,
      origin: chain,
      nativeBridge: l2Messenger,
    };

    // deploy opstack ism
    const opStackIsmAddress = (
      await EvmIsmModule.create({
        chain: config.destinationChain,
        config: ismConfig,
        proxyFactoryFactories: this.args.addresses,
        mailbox: mailbox,
        multiProvider: this.multiProvider,
        contractVerifier: this.contractVerifier,
      })
    ).serialize().deployedIsm;

    // connect to ISM
    const opstackIsm = OPStackIsm__factory.connect(
      opStackIsmAddress,
      this.multiProvider.getSignerOrProvider(config.destinationChain),
    );

    // deploy opstack hook
    const hook = await this.deployer.deployContract(chain, HookType.OP_STACK, [
      mailbox,
      this.multiProvider.getDomainId(config.destinationChain),
      addressToBytes32(opstackIsm.address),
      config.nativeBridge,
    ]);

    // set authorized hook on opstack ism
    const authorizedHook = await opstackIsm.authorizedHook();
    if (authorizedHook === addressToBytes32(hook.address)) {
      this.logger.debug(
        'Authorized hook already set on ism %s',
        opstackIsm.address,
      );
      return hook;
    } else if (
      authorizedHook !== addressToBytes32(ethers.constants.AddressZero)
    ) {
      this.logger.debug(
        'Authorized hook mismatch on ism %s, expected %s, got %s',
        opstackIsm.address,
        addressToBytes32(hook.address),
        authorizedHook,
      );
      throw new Error('Authorized hook mismatch');
    }

    // check if mismatch and redeploy hook
    this.logger.debug(
      'Setting authorized hook %s on ism % on destination %s',
      hook.address,
      opstackIsm.address,
      config.destinationChain,
    );
    await this.multiProvider.handleTx(
      config.destinationChain,
      opstackIsm.setAuthorizedHook(
        addressToBytes32(hook.address),
        this.multiProvider.getTransactionOverrides(config.destinationChain),
      ),
    );

    return hook;
  }

  // NOTE: this deploys the ism too on the destination chain if it doesn't exist
  protected async deployArbL1ToL1Hook({
    config,
  }: {
    config: ArbL2ToL1HookConfig;
  }): Promise<ArbL2ToL1Hook> {
    const chain = this.chain;
    const mailbox = this.args.addresses.mailbox;

    const destinationChain = this.multiProvider.getChainId(
      config.destinationChain,
    );
    if (typeof destinationChain !== 'number') {
      throw new Error(
        `Only ethereum chains supported for deploying Arbitrum L2 hook,  given: ${config.destinationChain}`,
      );
    }

    const bridge =
      config.bridge ?? getArbitrumNetwork(destinationChain).ethBridge.bridge;

    const ismConfig: ArbL2ToL1IsmConfig = {
      type: IsmType.ARB_L2_TO_L1,
      bridge,
    };

    const arbL2ToL1IsmAddress = (
      await EvmIsmModule.create({
        chain: config.destinationChain,
        config: ismConfig,
        proxyFactoryFactories: this.args.addresses,
        mailbox: mailbox,
        multiProvider: this.multiProvider,
        contractVerifier: this.contractVerifier,
      })
    ).serialize().deployedIsm;

    // connect to ISM
    const arbL2ToL1Ism = ArbL2ToL1Ism__factory.connect(
      arbL2ToL1IsmAddress,
      this.multiProvider.getSignerOrProvider(config.destinationChain),
    );

    // deploy arbL1ToL1 hook
    const hook = await this.deployer.deployContract(
      chain,
      HookType.ARB_L2_TO_L1,
      [
        mailbox,
        this.multiProvider.getDomainId(config.destinationChain),
        addressToBytes32(arbL2ToL1IsmAddress),
        config.arbSys,
        BigNumber.from(200_000), // 2x estimate of executeTransaction call overhead
      ],
    );
    // set authorized hook on arbL2ToL1 ism
    const authorizedHook = await arbL2ToL1Ism.authorizedHook();
    if (authorizedHook === addressToBytes32(hook.address)) {
      this.logger.debug(
        'Authorized hook already set on ism %s',
        arbL2ToL1Ism.address,
      );
      return hook;
    } else if (authorizedHook !== ethers.constants.HashZero) {
      this.logger.debug(
        'Authorized hook mismatch on ism %s, expected %s, got %s',
        arbL2ToL1Ism.address,
        addressToBytes32(hook.address),
        authorizedHook,
      );
      throw new Error('Authorized hook mismatch');
    }

    // check if mismatch and redeploy hook
    this.logger.debug(
      'Setting authorized hook %s on ism % on destination %s',
      hook.address,
      arbL2ToL1Ism.address,
      config.destinationChain,
    );
    await this.multiProvider.handleTx(
      config.destinationChain,
      arbL2ToL1Ism.setAuthorizedHook(
        addressToBytes32(hook.address),
        this.multiProvider.getTransactionOverrides(config.destinationChain),
      ),
    );

    return hook;
  }

  protected async deployRoutingHook({
    config,
  }: {
    config: DomainRoutingHookConfig | FallbackRoutingHookConfig;
  }): Promise<DomainRoutingHook> {
    // originally set owner to deployer so we can set hooks
    const deployerAddress = await this.multiProvider.getSignerAddress(
      this.chain,
    );

    let routingHook: DomainRoutingHook | FallbackDomainRoutingHook;
    if (config.type === HookType.FALLBACK_ROUTING) {
      // deploy fallback hook
      const fallbackHook = await this.deploy({ config: config.fallback });
      // deploy routing hook with fallback
<<<<<<< HEAD
      routingHook = await this.deployer.deployContractWithName({
        chain: this.chain,
        contractKey: HookType.FALLBACK_ROUTING,
        contractName: HookTypeToContractNameMap[HookType.FALLBACK_ROUTING],
        constructorArgs: [
          this.args.addresses.mailbox,
          deployerAddress,
          fallbackHook.address,
        ],
      });
=======
      routingHook = await this.deployer.deployContract(
        this.chain,
        HookType.FALLBACK_ROUTING,
        [this.args.addresses.mailbox, deployerAddress, fallbackHook.address],
      );
>>>>>>> 8ff194dc
    } else {
      // deploy routing hook
      routingHook = await this.deployer.deployContract(
        this.chain,
        HookType.ROUTING,
        [this.args.addresses.mailbox, deployerAddress],
      );
    }

    // compute the hooks that need to be set
    const hooksToSet = await this.computeRoutingHooksToSet({
      currentDomains: {},
      targetDomains: config.domains,
    });

    // set hooks
    await this.multiProvider.handleTx(
      this.chain,
      routingHook.setHooks(hooksToSet, this.txOverrides),
    );

    // transfer ownership
    await this.multiProvider.handleTx(
      this.chain,
      routingHook.transferOwnership(config.owner, this.txOverrides),
    );

    // return a fully configured routing hook
    return routingHook;
  }

  protected async deployIgpHook({
    config,
  }: {
    config: IgpHookConfig;
  }): Promise<InterchainGasPaymaster> {
    this.logger.debug('Deploying IGP as hook...');

    // Deploy the StorageGasOracle
    const storageGasOracle = await this.deployStorageGasOracle({
      config,
    });

    // Deploy the InterchainGasPaymaster
    const interchainGasPaymaster = await this.deployInterchainGasPaymaster({
      storageGasOracle,
      config,
    });

    return interchainGasPaymaster;
  }

  protected async deployInterchainGasPaymaster({
    storageGasOracle,
    config,
  }: {
    storageGasOracle: StorageGasOracle;
    config: IgpConfig;
  }): Promise<InterchainGasPaymaster> {
    // Set the deployer as the owner of the IGP for configuration purposes
    const deployerAddress = await this.multiProvider.getSignerAddress(
      this.chain,
    );

    // Deploy the InterchainGasPaymaster
    const igp = await this.deployer.deployProxiedContract(
      this.chain,
      HookType.INTERCHAIN_GAS_PAYMASTER,
      HookType.INTERCHAIN_GAS_PAYMASTER,
      this.args.addresses.proxyAdmin,
      [],
      [deployerAddress, config.beneficiary],
    );

    // Obtain the transactions to set the gas params for each remote
    const configureTxs = await this.updateIgpRemoteGasParams({
      interchainGasPaymaster: igp.address,
      gasOracle: storageGasOracle.address,
      targetOverheads: config.overhead,
    });

    // Set the gas params for each remote
    for (const tx of configureTxs) {
      await this.multiProvider.sendTransaction(this.chain, tx);
    }

    // Transfer igp to the configured owner
    await this.multiProvider.handleTx(
      this.chain,
      igp.transferOwnership(config.owner, this.txOverrides),
    );

    return igp;
  }

  protected async deployStorageGasOracle({
    config,
  }: {
    config: IgpConfig;
  }): Promise<StorageGasOracle> {
    // Deploy the StorageGasOracle, by default msg.sender is the owner
    const gasOracle = await this.deployer.deployContractFromFactory(
      this.chain,
      new StorageGasOracle__factory(),
      'storageGasOracle',
      [],
    );

    // Obtain the transactions to set the gas params for each remote
    const configureTxs = await this.updateStorageGasOracle({
      gasOracle: gasOracle.address,
      targetOracleConfig: config.oracleConfig,
      targetOverhead: config.overhead,
    });

    // Set the gas params for each remote
    for (const tx of configureTxs) {
      await this.multiProvider.sendTransaction(this.chain, tx);
    }

    // Transfer gas oracle to the configured owner
    await this.multiProvider.handleTx(
      this.chain,
      gasOracle.transferOwnership(config.oracleKey, this.txOverrides),
    );

    return gasOracle;
  }

  /**
   * Determines if a new hook should be deployed based on the current and target configurations.
   *
   * @param currentConfig - The current hook configuration.
   * @param targetConfig - The target hook configuration. Must not be a string.
   * @returns {boolean} - Returns true if a new hook should be deployed, otherwise false.
   *
   * Conditions for deploying a new hook:
   * - If updating from an address/custom config to a proper hook config.
   * - If updating a proper hook config whose types are different.
   * - If it is not a mutable Hook.
   */
  private shouldDeployNewHook(
    currentConfig: HookConfig,
    targetConfig: Exclude<HookConfig, string>,
  ): boolean {
    return (
      typeof currentConfig === 'string' ||
      currentConfig.type !== targetConfig.type ||
      !MUTABLE_HOOK_TYPE.includes(targetConfig.type)
    );
  }
}<|MERGE_RESOLUTION|>--- conflicted
+++ resolved
@@ -62,7 +62,6 @@
   FallbackRoutingHookConfig,
   HookConfig,
   HookType,
-  HookTypeToContractNameMap,
   IgpHookConfig,
   MUTABLE_HOOK_TYPE,
   OpStackHookConfig,
@@ -926,24 +925,11 @@
       // deploy fallback hook
       const fallbackHook = await this.deploy({ config: config.fallback });
       // deploy routing hook with fallback
-<<<<<<< HEAD
-      routingHook = await this.deployer.deployContractWithName({
-        chain: this.chain,
-        contractKey: HookType.FALLBACK_ROUTING,
-        contractName: HookTypeToContractNameMap[HookType.FALLBACK_ROUTING],
-        constructorArgs: [
-          this.args.addresses.mailbox,
-          deployerAddress,
-          fallbackHook.address,
-        ],
-      });
-=======
       routingHook = await this.deployer.deployContract(
         this.chain,
         HookType.FALLBACK_ROUTING,
         [this.args.addresses.mailbox, deployerAddress, fallbackHook.address],
       );
->>>>>>> 8ff194dc
     } else {
       // deploy routing hook
       routingHook = await this.deployer.deployContract(
