/* eslint-disable @typescript-eslint/explicit-module-boundary-types */
<<<<<<< HEAD
import debug from 'debug';
import { ethers, providers } from 'ethers';
=======
import { providers } from 'ethers';
>>>>>>> a9881dc1

import {
  ERC20__factory,
  ERC721EnumerableUpgradeable__factory,
  GasRouter,
  MailboxClient,
} from '@hyperlane-xyz/core';
import { objKeys, objMap, rootLogger } from '@hyperlane-xyz/utils';

import { HyperlaneContracts } from '../contracts/types';
import { ContractVerifier } from '../deploy/verify/ContractVerifier';
import { HyperlaneIsmFactory } from '../ism/HyperlaneIsmFactory';
import { MultiProvider } from '../providers/MultiProvider';
import { GasRouterDeployer } from '../router/GasRouterDeployer';
import { GasConfig, RouterConfig } from '../router/types';
import { ChainMap, ChainName } from '../types';

import {
  CollateralConfig,
  ERC20Metadata,
  ERC20RouterConfig,
  ERC721RouterConfig,
  HypERC20Config,
  HypERC721Config,
  TokenConfig,
  TokenMetadata,
  TokenType,
  isCollateralConfig,
  isErc20Metadata,
  isFastConfig,
  isNativeConfig,
  isSyntheticConfig,
  isTokenMetadata,
  isUriConfig,
} from './config';
import {
  HypERC20Factories,
  HypERC721Factories,
  hypERC20contracts,
  hypERC20factories,
  hypERC721contracts,
  hypERC721factories,
} from './contracts';

export class HypERC20Deployer extends GasRouterDeployer<
  ERC20RouterConfig,
  HypERC20Factories
> {
  constructor(
    multiProvider: MultiProvider,
    ismFactory?: HyperlaneIsmFactory,
    contractVerifier?: ContractVerifier,
  ) {
    super(multiProvider, hypERC20factories, {
      logger: rootLogger.child({ module: 'HypERC20Deployer' }),
      ismFactory,
      contractVerifier,
    }); // factories not used in deploy
  }

  routerContractName<K extends keyof HypERC20Factories>(
    config: ERC20RouterConfig,
  ): K {
    if (isCollateralConfig(config)) {
      return (
        isFastConfig(config) ? TokenType.fastCollateral : TokenType.collateral
      ) as K;
    } else if (isSyntheticConfig(config)) {
      return (
        isFastConfig(config) ? TokenType.fastSynthetic : TokenType.synthetic
      ) as K;
    } else {
      throw new Error('Unknown collateral type when constructing router name');
    }
  }

  async constructorArgs(_: ChainName, config: ERC20RouterConfig): Promise<any> {
    if (isCollateralConfig(config)) {
      return [config.token, config.mailbox];
    } else if (isNativeConfig(config)) {
      return config.scale ? [config.scale, config.mailbox] : [config.mailbox];
    } else if (isSyntheticConfig(config)) {
      return [config.decimals, config.mailbox];
    } else {
      throw new Error('Unknown collateral type when constructing arguments');
    }
  }

  async initializeArgs(_: ChainName, config: ERC20RouterConfig): Promise<any> {
    const defaultArgs = [
      config.hook ?? ethers.constants.AddressZero,
      config.interchainSecurityModule ?? ethers.constants.AddressZero,
      config.owner,
    ];
    if (isCollateralConfig(config)) {
      return defaultArgs;
    } else if (isNativeConfig(config)) {
      return defaultArgs;
    } else if (isSyntheticConfig(config)) {
      return [config.totalSupply, config.name, config.symbol, ...defaultArgs];
    } else {
      throw new Error('Unknown collateral type when initializing arguments');
    }
  }

  static async fetchMetadata(
    provider: providers.Provider,
    config: CollateralConfig,
  ): Promise<ERC20Metadata> {
    const erc20 = ERC20__factory.connect(config.token, provider);

    const [name, symbol, totalSupply, decimals] = await Promise.all([
      erc20.name(),
      erc20.symbol(),
      erc20.totalSupply(),
      erc20.decimals(),
    ]);

    return { name, symbol, totalSupply, decimals };
  }

  static gasOverheadDefault(config: TokenConfig): number {
    switch (config.type) {
      case 'fastSynthetic':
        return 64_000;
      case 'synthetic':
        return 64_000;
      case 'native':
        return 44_000;
      case 'collateral':
      case 'fastCollateral':
      default:
        return 68_000;
    }
  }

  // Gets the metadata for a collateral token, favoring the config
  // and getting any on-chain metadata that is missing.
  async getCollateralMetadata(
    chain: ChainName,
    config: CollateralConfig,
  ): Promise<ERC20Metadata> {
    const metadata = {
      name: config.name,
      symbol: config.symbol,
      decimals: config.decimals,
      totalSupply: 0,
    };

    if (
      metadata.name &&
      metadata.symbol &&
      metadata.decimals !== undefined &&
      metadata.decimals !== null
    ) {
      return metadata as ERC20Metadata;
    }
    const fetchedMetadata = await HypERC20Deployer.fetchMetadata(
      this.multiProvider.getProvider(chain),
      config,
    );
    // Filter out undefined values
    const definedConfigMetadata = Object.fromEntries(
      Object.entries(metadata).filter(([k, v]) => !!k && !!v),
    );
    return {
      ...fetchedMetadata,
      ...definedConfigMetadata,
    } as ERC20Metadata;
  }

<<<<<<< HEAD
=======
  protected async deployCollateral(
    chain: ChainName,
    config: HypERC20CollateralConfig,
  ): Promise<HypERC20Collateral> {
    let tokenType:
      | TokenType.fastCollateral
      | TokenType.collateral
      | TokenType.collateralVault;
    switch (config.type) {
      case TokenType.fastSynthetic || TokenType.fastCollateral:
        tokenType = TokenType.fastCollateral;
        break;
      case TokenType.collateral:
        tokenType = TokenType.collateral;
        break;
      case TokenType.collateralVault:
        tokenType = TokenType.collateralVault;
        break;
      default:
        throw new Error(`Unknown collateral type ${config.type}`);
    }
    return this.deployContractWithName(
      chain,
      tokenType,
      hypERC20contracts[tokenType],
      [config.token, config.mailbox],
    );
  }

  protected async deployNative(
    chain: ChainName,
    config: HypNativeConfig,
  ): Promise<HypNative> {
    if (config.scale) {
      return this.deployContractWithName(
        chain,
        TokenType.nativeScaled,
        hypERC20contracts[TokenType.nativeScaled],
        [config.scale, config.mailbox],
      );
    } else {
      return this.deployContractWithName(
        chain,
        TokenType.native,
        hypERC20contracts[TokenType.native],
        [config.mailbox],
      );
    }
  }

  protected async deploySynthetic(
    chain: ChainName,
    config: HypERC20Config,
  ): Promise<HypERC20> {
    const tokenType = isFastConfig(config)
      ? TokenType.fastSynthetic
      : TokenType.synthetic;
    const router: HypERC20 = await this.deployContractWithName(
      chain,
      tokenType,
      hypERC20contracts[tokenType],
      [config.decimals, config.mailbox],
    );
    try {
      await this.multiProvider.handleTx(
        chain,
        router.initialize(config.totalSupply, config.name, config.symbol),
      );
    } catch (e: any) {
      if (!e.message.includes('already initialized')) {
        throw e;
      }
      this.logger.debug(`${config.type} already initialized`);
    }
    return router;
  }

>>>>>>> a9881dc1
  router(contracts: HyperlaneContracts<HypERC20Factories>) {
    for (const key of objKeys(hypERC20factories)) {
      if (contracts[key]) {
        return contracts[key] as GasRouter;
      }
    }
    throw new Error('No matching contract found');
  }

  async deployContracts(chain: ChainName, config: HypERC20Config) {
    const { [this.routerContractName(config)]: router } =
      await super.deployContracts(chain, config);

    await this.configureClient(chain, router as MailboxClient, config);
    return { [config.type]: router } as any;
  }

  async buildTokenMetadata(
    configMap: ChainMap<TokenConfig>,
  ): Promise<ChainMap<ERC20Metadata>> {
    let tokenMetadata: ERC20Metadata | undefined;

    for (const [chain, config] of Object.entries(configMap)) {
      if (isCollateralConfig(config)) {
        const collateralMetadata = await this.getCollateralMetadata(
          chain,
          config,
        );
        tokenMetadata = {
          ...collateralMetadata,
          totalSupply: 0,
        };
      } else if (isNativeConfig(config)) {
        const chainMetadata = this.multiProvider.getChainMetadata(chain);
        if (chainMetadata.nativeToken) {
          tokenMetadata = {
            ...chainMetadata.nativeToken,
            totalSupply: 0,
          };
        } else {
          throw new Error(
            `Warp route config specifies native token but chain metadata for ${chain} does not provide native token details`,
          );
        }
      } else if (isErc20Metadata(config)) {
        tokenMetadata = config;
      }
    }

    if (!isErc20Metadata(tokenMetadata)) {
      throw new Error('Invalid ERC20 token metadata');
    }

    return objMap(configMap, () => tokenMetadata!);
  }

  buildGasOverhead(configMap: ChainMap<TokenConfig>): ChainMap<GasConfig> {
    return objMap(configMap, (_, config) => ({
      gas: HypERC20Deployer.gasOverheadDefault(config),
    }));
  }

  async deploy(configMap: ChainMap<TokenConfig & RouterConfig>) {
    const tokenMetadata = await this.buildTokenMetadata(configMap);
    const gasOverhead = this.buildGasOverhead(configMap);
    const mergedConfig = objMap(configMap, (chain, config) => {
      return {
        ...tokenMetadata[chain],
        ...gasOverhead[chain],
        ...config,
      };
    }) as ChainMap<ERC20RouterConfig>;

    return super.deploy(mergedConfig);
  }
}

export class HypERC721Deployer extends GasRouterDeployer<
  ERC721RouterConfig,
  HypERC721Factories
> {
  constructor(
    multiProvider: MultiProvider,
    contractVerifier?: ContractVerifier,
  ) {
    super(multiProvider, hypERC721factories, {
      logger: rootLogger.child({ module: 'HypERC721Deployer' }),
      contractVerifier,
    });
  }
  routerContractName<K extends keyof HypERC721Factories>(
    config: ERC721RouterConfig,
  ): K {
    if (isCollateralConfig(config)) {
      return (
        isUriConfig(config) ? TokenType.collateralUri : TokenType.collateral
      ) as K;
    } else {
      // if isSyntheticConfig
      return (
        isUriConfig(config) ? TokenType.syntheticUri : TokenType.synthetic
      ) as K;
    }
  }

  async constructorArgs(
    _: ChainName,
    config: ERC721RouterConfig,
  ): Promise<any> {
    if (isCollateralConfig(config)) {
      return [config.token, config.mailbox];
    } else if (isSyntheticConfig(config)) {
      return [config.mailbox];
    } else {
      throw new Error('Unknown collateral type when constructing arguments');
    }
  }

  async initializeArgs(_: ChainName, config: ERC721RouterConfig): Promise<any> {
    const defaultArgs = [
      config.hook ?? ethers.constants.AddressZero,
      config.interchainSecurityModule ?? ethers.constants.AddressZero,
      config.owner,
    ];
    if (isCollateralConfig(config)) {
      return defaultArgs;
    } else if (isSyntheticConfig(config)) {
      return [config.totalSupply, config.name, config.symbol, ...defaultArgs];
    } else {
      throw new Error('Unknown collateral type when initializing arguments');
    }
  }

  static async fetchMetadata(
    provider: providers.Provider,
    config: CollateralConfig,
  ): Promise<TokenMetadata> {
    const erc721 = ERC721EnumerableUpgradeable__factory.connect(
      config.token,
      provider,
    );
    const [name, symbol, totalSupply] = await Promise.all([
      erc721.name(),
      erc721.symbol(),
      erc721.totalSupply(),
    ]);

    return { name, symbol, totalSupply };
  }

  static gasOverheadDefault(config: TokenConfig): number {
    switch (config.type) {
      case 'synthetic':
        return 160_000;
      case 'syntheticUri':
        return 163_000;
      case 'collateral':
      case 'collateralUri':
      default:
        return 80_000;
    }
  }

<<<<<<< HEAD
=======
  protected async deployCollateral(
    chain: ChainName,
    config: HypERC721CollateralConfig,
  ): Promise<HypERC721Collateral> {
    const tokenType = isUriConfig(config)
      ? TokenType.collateralUri
      : TokenType.collateral;
    return this.deployContractWithName(
      chain,
      tokenType,
      hypERC721contracts[tokenType],
      [config.token, config.mailbox],
    );
  }

  protected async deploySynthetic(
    chain: ChainName,
    config: HypERC721Config,
  ): Promise<HypERC721> {
    const tokenType = isUriConfig(config)
      ? TokenType.syntheticUri
      : TokenType.synthetic;
    const router = await this.deployContractWithName(
      chain,
      tokenType,
      hypERC721contracts[tokenType],
      [config.mailbox],
    );
    await this.multiProvider.handleTx(
      chain,
      router.initialize(config.totalSupply, config.name, config.symbol),
    );
    return router;
  }

>>>>>>> a9881dc1
  router(contracts: HyperlaneContracts<HypERC721Factories>) {
    for (const key of objKeys(hypERC721factories)) {
      if (contracts[key]) {
        return contracts[key] as GasRouter;
      }
    }
    throw new Error('No matching contract found');
  }

  async deployContracts(chain: ChainName, config: HypERC721Config) {
    const { [this.routerContractName(config)]: router } =
      await super.deployContracts(chain, config);

    await this.configureClient(chain, router as MailboxClient, config);
    return { [config.type]: router } as any;
  }

  async buildTokenMetadata(
    configMap: ChainMap<TokenConfig>,
  ): Promise<ChainMap<TokenMetadata>> {
    let tokenMetadata: TokenMetadata | undefined;

    for (const [chain, config] of Object.entries(configMap)) {
      if (isCollateralConfig(config)) {
        const collateralMetadata = await HypERC721Deployer.fetchMetadata(
          this.multiProvider.getProvider(chain),
          config,
        );
        tokenMetadata = {
          ...collateralMetadata,
          totalSupply: 0,
        };
      } else if (isTokenMetadata(config)) {
        tokenMetadata = config;
      }
    }

    if (!isTokenMetadata(tokenMetadata)) {
      throw new Error('Invalid ERC721 token metadata');
    }

    return objMap(configMap, () => tokenMetadata!);
  }

  buildGasOverhead(configMap: ChainMap<TokenConfig>): ChainMap<GasConfig> {
    return objMap(configMap, (_, config) => ({
      gas: HypERC721Deployer.gasOverheadDefault(config),
    }));
  }

  async deploy(configMap: ChainMap<TokenConfig & RouterConfig>) {
    const tokenMetadata = await this.buildTokenMetadata(configMap);
    const gasOverhead = this.buildGasOverhead(configMap);
    const mergedConfig = objMap(configMap, (chain, config) => {
      return {
        ...tokenMetadata[chain],
        ...gasOverhead[chain],
        ...config,
      };
    }) as ChainMap<ERC721RouterConfig>;

    return super.deploy(mergedConfig);
  }
}<|MERGE_RESOLUTION|>--- conflicted
+++ resolved
@@ -1,10 +1,5 @@
 /* eslint-disable @typescript-eslint/explicit-module-boundary-types */
-<<<<<<< HEAD
-import debug from 'debug';
-import { ethers, providers } from 'ethers';
-=======
 import { providers } from 'ethers';
->>>>>>> a9881dc1
 
 import {
   ERC20__factory,
@@ -175,87 +170,7 @@
       ...definedConfigMetadata,
     } as ERC20Metadata;
   }
-
-<<<<<<< HEAD
-=======
-  protected async deployCollateral(
-    chain: ChainName,
-    config: HypERC20CollateralConfig,
-  ): Promise<HypERC20Collateral> {
-    let tokenType:
-      | TokenType.fastCollateral
-      | TokenType.collateral
-      | TokenType.collateralVault;
-    switch (config.type) {
-      case TokenType.fastSynthetic || TokenType.fastCollateral:
-        tokenType = TokenType.fastCollateral;
-        break;
-      case TokenType.collateral:
-        tokenType = TokenType.collateral;
-        break;
-      case TokenType.collateralVault:
-        tokenType = TokenType.collateralVault;
-        break;
-      default:
-        throw new Error(`Unknown collateral type ${config.type}`);
-    }
-    return this.deployContractWithName(
-      chain,
-      tokenType,
-      hypERC20contracts[tokenType],
-      [config.token, config.mailbox],
-    );
-  }
-
-  protected async deployNative(
-    chain: ChainName,
-    config: HypNativeConfig,
-  ): Promise<HypNative> {
-    if (config.scale) {
-      return this.deployContractWithName(
-        chain,
-        TokenType.nativeScaled,
-        hypERC20contracts[TokenType.nativeScaled],
-        [config.scale, config.mailbox],
-      );
-    } else {
-      return this.deployContractWithName(
-        chain,
-        TokenType.native,
-        hypERC20contracts[TokenType.native],
-        [config.mailbox],
-      );
-    }
-  }
-
-  protected async deploySynthetic(
-    chain: ChainName,
-    config: HypERC20Config,
-  ): Promise<HypERC20> {
-    const tokenType = isFastConfig(config)
-      ? TokenType.fastSynthetic
-      : TokenType.synthetic;
-    const router: HypERC20 = await this.deployContractWithName(
-      chain,
-      tokenType,
-      hypERC20contracts[tokenType],
-      [config.decimals, config.mailbox],
-    );
-    try {
-      await this.multiProvider.handleTx(
-        chain,
-        router.initialize(config.totalSupply, config.name, config.symbol),
-      );
-    } catch (e: any) {
-      if (!e.message.includes('already initialized')) {
-        throw e;
-      }
-      this.logger.debug(`${config.type} already initialized`);
-    }
-    return router;
-  }
-
->>>>>>> a9881dc1
+  
   router(contracts: HyperlaneContracts<HypERC20Factories>) {
     for (const key of objKeys(hypERC20factories)) {
       if (contracts[key]) {
@@ -418,45 +333,7 @@
         return 80_000;
     }
   }
-
-<<<<<<< HEAD
-=======
-  protected async deployCollateral(
-    chain: ChainName,
-    config: HypERC721CollateralConfig,
-  ): Promise<HypERC721Collateral> {
-    const tokenType = isUriConfig(config)
-      ? TokenType.collateralUri
-      : TokenType.collateral;
-    return this.deployContractWithName(
-      chain,
-      tokenType,
-      hypERC721contracts[tokenType],
-      [config.token, config.mailbox],
-    );
-  }
-
-  protected async deploySynthetic(
-    chain: ChainName,
-    config: HypERC721Config,
-  ): Promise<HypERC721> {
-    const tokenType = isUriConfig(config)
-      ? TokenType.syntheticUri
-      : TokenType.synthetic;
-    const router = await this.deployContractWithName(
-      chain,
-      tokenType,
-      hypERC721contracts[tokenType],
-      [config.mailbox],
-    );
-    await this.multiProvider.handleTx(
-      chain,
-      router.initialize(config.totalSupply, config.name, config.symbol),
-    );
-    return router;
-  }
-
->>>>>>> a9881dc1
+  
   router(contracts: HyperlaneContracts<HypERC721Factories>) {
     for (const key of objKeys(hypERC721factories)) {
       if (contracts[key]) {
