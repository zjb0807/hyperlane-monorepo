--- conflicted
+++ resolved
@@ -5,11 +5,7 @@
 
 import { MultiProvider } from './providers/MultiProvider';
 import { ChainMap, Connection } from './types';
-<<<<<<< HEAD
-import { objFilter, objMap, pick } from './utils/objects';
-=======
 import { objFilter, objMap, pick, promiseObjAll } from './utils/objects';
->>>>>>> 7d6bfe4a
 
 export type HyperlaneFactories = {
   [key: string]: ethers.ContractFactory;
