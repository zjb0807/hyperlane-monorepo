import { ethers } from 'ethers';
import { Logger } from 'pino';

import {
  ArbL2ToL1Ism__factory,
  DefaultFallbackRoutingIsm__factory,
  DomainRoutingIsm,
  DomainRoutingIsmFactory__factory,
  DomainRoutingIsm__factory,
  IAggregationIsm,
  IAggregationIsm__factory,
  IInterchainSecurityModule__factory,
  IMultisigIsm,
  IMultisigIsm__factory,
  IRoutingIsm,
  OPStackIsm__factory,
  Ownable__factory,
  PausableIsm__factory,
  StorageMerkleRootMultisigIsm__factory,
  StorageMessageIdMultisigIsm__factory,
  TestIsm__factory,
  TrustedRelayerIsm__factory,
} from '@hyperlane-xyz/core';
import {
  Address,
  Domain,
  ProtocolType,
  addBufferToGasLimit,
  assert,
  deepEquals,
  eqAddress,
  objFilter,
  rootLogger,
} from '@hyperlane-xyz/utils';

import { attachAndConnectContracts } from '../contracts/contracts.js';
import { HyperlaneAddresses, HyperlaneContracts } from '../contracts/types.js';
import {
  HyperlaneModule,
  HyperlaneModuleParams,
} from '../core/AbstractHyperlaneModule.js';
import { EvmModuleDeployer } from '../deploy/EvmModuleDeployer.js';
import {
  ProxyFactoryFactories,
  proxyFactoryFactories,
} from '../deploy/contracts.js';
import { ContractVerifier } from '../deploy/verify/ContractVerifier.js';
import { MultiProvider } from '../providers/MultiProvider.js';
import { AnnotatedEV5Transaction } from '../providers/ProviderType.js';
import { ChainName, ChainNameOrId } from '../types.js';
import { normalizeConfig } from '../utils/ism.js';
import { findMatchingLogEvents } from '../utils/logUtils.js';
import { getZKArtifactByContractName } from '../utils/zksync.js';

import { EvmIsmReader } from './EvmIsmReader.js';
import { IsmConfigSchema } from './schemas.js';
import {
  AggregationIsmConfig,
  DeployedIsm,
  IsmConfig,
  IsmType,
  MUTABLE_ISM_TYPE,
  MultisigIsmConfig,
  RoutingIsmConfig,
} from './types.js';
import { calculateDomainRoutingDelta } from './utils.js';

type IsmModuleAddresses = {
  deployedIsm: Address;
  mailbox: Address;
};

export class EvmIsmModule extends HyperlaneModule<
  ProtocolType.Ethereum,
  IsmConfig,
  HyperlaneAddresses<ProxyFactoryFactories> & IsmModuleAddresses
> {
  protected readonly logger = rootLogger.child({ module: 'EvmIsmModule' });
  protected readonly reader: EvmIsmReader;
  protected readonly deployer: EvmModuleDeployer<any>;
  protected readonly factories: HyperlaneContracts<ProxyFactoryFactories>;

  // Adding these to reduce how often we need to grab from MultiProvider.
  public readonly chain: ChainName;
  // We use domainId here because MultiProvider.getDomainId() will always
  // return a number, and EVM the domainId and chainId are the same.
  public readonly domainId: Domain;

  constructor(
    protected readonly multiProvider: MultiProvider,
    params: HyperlaneModuleParams<
      IsmConfig,
      HyperlaneAddresses<ProxyFactoryFactories> & IsmModuleAddresses
    >,
    protected readonly contractVerifier?: ContractVerifier,
  ) {
    params.config = IsmConfigSchema.parse(params.config);
    super(params);

    this.reader = new EvmIsmReader(multiProvider, params.chain);

    this.deployer = new EvmModuleDeployer(
      this.multiProvider,
      {},
      this.logger,
      contractVerifier,
    );

    this.factories = attachAndConnectContracts(
      {
        staticMerkleRootMultisigIsmFactory:
          params.addresses.staticMerkleRootMultisigIsmFactory,
        staticMessageIdMultisigIsmFactory:
          params.addresses.staticMessageIdMultisigIsmFactory,
        staticAggregationIsmFactory:
          params.addresses.staticAggregationIsmFactory,
        staticAggregationHookFactory:
          params.addresses.staticAggregationHookFactory,
        domainRoutingIsmFactory: params.addresses.domainRoutingIsmFactory,
        staticMerkleRootWeightedMultisigIsmFactory:
          params.addresses.staticMerkleRootWeightedMultisigIsmFactory,
        staticMessageIdWeightedMultisigIsmFactory:
          params.addresses.staticMessageIdWeightedMultisigIsmFactory,
      },

      proxyFactoryFactories,
      multiProvider.getSigner(params.chain),
    );

    this.chain = this.multiProvider.getChainName(this.args.chain);
    this.domainId = this.multiProvider.getDomainId(this.chain);
  }

  public async read(): Promise<IsmConfig> {
    return typeof this.args.config === 'string'
      ? this.args.addresses.deployedIsm
      : this.reader.deriveIsmConfig(this.args.addresses.deployedIsm);
  }

  // whoever calls update() needs to ensure that targetConfig has a valid owner
  public async update(
    targetConfig: IsmConfig,
  ): Promise<AnnotatedEV5Transaction[]> {
    targetConfig = IsmConfigSchema.parse(targetConfig);

    // Do not support updating to a custom ISM address
    if (typeof targetConfig === 'string') {
      throw new Error(
        'Invalid targetConfig: Updating to a custom ISM address is not supported. Please provide a valid ISM configuration.',
      );
    }

    // save current config for comparison
    // normalize the config to ensure it's in a consistent format for comparison
    const currentConfig = normalizeConfig(await this.read());
    // Update the config
    this.args.config = targetConfig;
    targetConfig = normalizeConfig(targetConfig);

    assert(
      typeof targetConfig === 'object',
      'normalized targetConfig should be an object',
    );

    // if it's a fallback routing ISM, do a mailbox diff check

    // If configs match, no updates needed
    if (deepEquals(currentConfig, targetConfig)) {
      return [];
    }

    // Else, we have to figure out what an update for this ISM entails
    // Check if we need to deploy a new ISM
    if (
      // if updating from an address/custom config to a proper ISM config, do a new deploy
      typeof currentConfig === 'string' ||
      // if updating a proper ISM config whose types are different, do a new deploy
      currentConfig.type !== targetConfig.type ||
      // if it is not a mutable ISM, do a new deploy
      !MUTABLE_ISM_TYPE.includes(targetConfig.type)
    ) {
      const contract = await this.deploy({
        config: targetConfig,
      });

      this.args.addresses.deployedIsm = contract.address;
      return [];
    }

    // At this point, only the 3 ownable/mutable ISM types should remain: PAUSABLE, ROUTING, FALLBACK_ROUTING
    if (
      targetConfig.type !== IsmType.PAUSABLE &&
      targetConfig.type !== IsmType.ROUTING &&
      targetConfig.type !== IsmType.FALLBACK_ROUTING
    ) {
      throw new Error(`Unsupported ISM type ${targetConfig.type}`);
    }

    const logger = this.logger.child({
      destination: this.chain,
      ismType: targetConfig.type,
    });
    logger.debug(`Updating ${targetConfig.type} on ${this.chain}`);

    // if it's either of the routing ISMs, update their submodules
    let updateTxs: AnnotatedEV5Transaction[] = [];
    if (
      targetConfig.type === IsmType.ROUTING ||
      targetConfig.type === IsmType.FALLBACK_ROUTING
    ) {
      updateTxs = await this.updateRoutingIsm({
        current: currentConfig as RoutingIsmConfig,
        target: targetConfig,
        logger,
      });
    }

    // Lastly, check if the resolved owner is different from the current owner
    const provider = this.multiProvider.getProvider(this.chain);
    const owner = await Ownable__factory.connect(
      this.args.addresses.deployedIsm,
      provider,
    ).owner();

    // Return an ownership transfer transaction if required
    if (!eqAddress(targetConfig.owner, owner)) {
      updateTxs.push({
        annotation: 'Transferring ownership of ownable ISM...',
        chainId: this.domainId,
        to: this.args.addresses.deployedIsm,
        data: Ownable__factory.createInterface().encodeFunctionData(
          'transferOwnership(address)',
          [targetConfig.owner],
        ),
      });
    }

    return updateTxs;
  }

  // manually write static create function
  public static async create({
    chain,
    config,
    proxyFactoryFactories,
    mailbox,
    multiProvider,
    contractVerifier,
  }: {
    chain: ChainNameOrId;
    config: IsmConfig;
    proxyFactoryFactories: HyperlaneAddresses<ProxyFactoryFactories>;
    mailbox: Address;
    multiProvider: MultiProvider;
    contractVerifier?: ContractVerifier;
  }): Promise<EvmIsmModule> {
    const module = new EvmIsmModule(
      multiProvider,
      {
        addresses: {
          ...proxyFactoryFactories,
          mailbox,
          deployedIsm: ethers.constants.AddressZero,
        },
        chain,
        config,
      },
      contractVerifier,
    );

    const deployedIsm = await module.deploy({ config });
    module.args.addresses.deployedIsm = deployedIsm.address;

    return module;
  }

  protected async updateRoutingIsm({
    current,
    target,
    logger,
  }: {
    current: RoutingIsmConfig;
    target: RoutingIsmConfig;
    logger: Logger;
  }): Promise<AnnotatedEV5Transaction[]> {
    const routingIsmInterface = DomainRoutingIsm__factory.createInterface();
    const updateTxs = [];

    // filter out domains which are not part of the multiprovider
    current = {
      ...current,
      domains: this.filterRoutingIsmDomains({
        config: current,
      }).availableDomains,
    };
    target = {
      ...target,
      domains: this.filterRoutingIsmDomains({
        config: target,
      }).availableDomains,
    };

    const { domainsToEnroll, domainsToUnenroll } = calculateDomainRoutingDelta(
      current,
      target,
    );

    // Enroll domains
    for (const origin of domainsToEnroll) {
      logger.debug(
        `Reconfiguring preexisting routing ISM for origin ${origin}...`,
      );
      const ism = await this.deploy({
        config: target.domains[origin],
      });

      const domainId = this.multiProvider.getDomainId(origin);
      updateTxs.push({
        annotation: `Setting new ISM for origin ${origin}...`,
        chainId: this.domainId,
        to: this.args.addresses.deployedIsm,
        data: routingIsmInterface.encodeFunctionData('set(uint32,address)', [
          domainId,
          ism.address,
        ]),
      });
    }

    // Unenroll domains
    for (const origin of domainsToUnenroll) {
      const domainId = this.multiProvider.getDomainId(origin);
      updateTxs.push({
        annotation: `Unenrolling originDomain ${domainId} from preexisting routing ISM at ${this.args.addresses.deployedIsm}...`,
        chainId: this.domainId,
        to: this.args.addresses.deployedIsm,
        data: routingIsmInterface.encodeFunctionData('remove(uint32)', [
          domainId,
        ]),
      });
    }

    return updateTxs;
  }

  protected async deploy({
    config,
  }: {
    config: IsmConfig;
  }): Promise<DeployedIsm> {
    config = IsmConfigSchema.parse(config);

    // If it's an address ISM, just return a base ISM
    if (typeof config === 'string') {
      // TODO: https://github.com/hyperlane-xyz/hyperlane-monorepo/issues/3773
      // we can remove the ts-ignore once we have a proper type for address ISMs
      // @ts-ignore
      return IInterchainSecurityModule__factory.connect(
        config,
        this.multiProvider.getSignerOrProvider(this.args.chain),
      );
    }

    const ismType = config.type;
    const logger = rootLogger.child({ chainName: this.chain, ismType });

    logger.debug(`Deploying ${ismType} to ${this.args.chain}`);

    switch (ismType) {
      case IsmType.MESSAGE_ID_MULTISIG:
      case IsmType.MERKLE_ROOT_MULTISIG:
        return this.deployMultisigIsm({
          config,
          logger,
        });

      case IsmType.ROUTING:
      case IsmType.FALLBACK_ROUTING:
        return this.deployRoutingIsm({
          config,
          logger,
        });

      case IsmType.AGGREGATION:
        return this.deployAggregationIsm({
          config,
          logger,
        });

      case IsmType.OP_STACK:
        return this.deployer.deployContractFromFactory({
          chain: this.chain,
          factory: new OPStackIsm__factory(),
          contractName: IsmType.OP_STACK,
          constructorArgs: [config.nativeBridge],
        });

      case IsmType.ARB_L2_TO_L1:
        return this.deployer.deployContractFromFactory({
          chain: this.chain,
          factory: new ArbL2ToL1Ism__factory(),
          contractName: IsmType.ARB_L2_TO_L1,
          constructorArgs: [config.bridge],
        });

      case IsmType.PAUSABLE:
        return this.deployer.deployContractFromFactory({
          chain: this.chain,
          factory: new PausableIsm__factory(),
          contractName: IsmType.PAUSABLE,
          constructorArgs: [config.owner],
        });

      case IsmType.TRUSTED_RELAYER:
        assert(
          this.args.addresses.mailbox,
          `Mailbox address is required for deploying ${ismType}`,
        );
        return this.deployer.deployContractFromFactory({
          chain: this.chain,
          factory: new TrustedRelayerIsm__factory(),
          contractName: IsmType.TRUSTED_RELAYER,
          constructorArgs: [this.args.addresses.mailbox, config.relayer],
          implementationAddress: undefined,
        });

      case IsmType.TEST_ISM:
        return this.deployer.deployContractFromFactory({
          chain: this.chain,
          factory: new TestIsm__factory(),
          contractName: IsmType.TEST_ISM,
          constructorArgs: [],
        });
      case IsmType.STORAGE_MESSAGE_ID_MULTISIG:
        return this.deployStorageMessageIdMultisigIsm({
          config,
          logger,
        });
      case IsmType.STORAGE_MERKLE_ROOT_MULTISIG:
        return this.deployStorageMultisigIsm({
          config,
          logger,
        });

      default:
        throw new Error(`Unsupported ISM type ${ismType}`);
    }
  }

  // TODO: handle logging part
  protected async deployStorageMessageIdMultisigIsm({
    config,
    logger,
  }: {
    config: MultisigIsmConfig;
    logger: Logger;
  }): Promise<IMultisigIsm> {
    const signer = this.multiProvider.getSigner(this.chain);

    const contract = await this.deployer.deployContractFromFactory({
      chain: this.chain,
      factory: new StorageMessageIdMultisigIsm__factory(),
      contractName: IsmType.STORAGE_MESSAGE_ID_MULTISIG,
      constructorArgs: [config.validators, config.threshold],
    });
    return IMultisigIsm__factory.connect(contract.address, signer);
  }

  // TODO: handle logging part
  protected async deployStorageMultisigIsm({
    config,
    logger,
  }: {
    config: MultisigIsmConfig;
    logger: Logger;
  }): Promise<IMultisigIsm> {
    const signer = this.multiProvider.getSigner(this.chain);

    const contract = await this.deployer.deployContractFromFactory({
      chain: this.chain,
      factory: new StorageMerkleRootMultisigIsm__factory(),
      contractName: IsmType.STORAGE_MERKLE_ROOT_MULTISIG,
      constructorArgs: [config.validators, config.threshold],
    });
    return IMultisigIsm__factory.connect(contract.address, signer);
  }

  protected async deployMultisigIsm({
    config,
    logger,
  }: {
    config: MultisigIsmConfig;
    logger: Logger;
  }): Promise<IMultisigIsm> {
    const signer = this.multiProvider.getSigner(this.chain);
    const factoryName =
      config.type === IsmType.MERKLE_ROOT_MULTISIG
        ? 'staticMerkleRootMultisigIsmFactory'
        : 'staticMessageIdMultisigIsmFactory';

    const address = await EvmModuleDeployer.deployStaticAddressSet({
      chain: this.chain,
      factory: this.factories[factoryName],
      values: config.validators,
      logger,
      threshold: config.threshold,
      multiProvider: this.multiProvider,
    });

    return IMultisigIsm__factory.connect(address, signer);
  }

  protected async deployRoutingIsm({
    config,
    logger,
  }: {
    config: RoutingIsmConfig;
    logger: Logger;
  }): Promise<IRoutingIsm> {
    // filter out domains which are not part of the multiprovider
    const { availableDomains, availableDomainIds } =
      this.filterRoutingIsmDomains({
        config,
      });
    config = {
      ...config,
      domains: availableDomains,
    };

    // deploy the submodules first
    const submoduleAddresses: Address[] = [];
    for (const origin of Object.keys(config.domains)) {
      const { address } = await this.deploy({
        config: config.domains[origin],
      });
      submoduleAddresses.push(address);
    }

    if (config.type === IsmType.FALLBACK_ROUTING) {
      // deploy the fallback routing ISM
      logger.debug('Deploying fallback routing ISM ...');
      const ism = await this.multiProvider.handleDeploy(
        this.chain,
        new DefaultFallbackRoutingIsm__factory(),
        [this.args.addresses.mailbox],
        await getZKArtifactByContractName('DefaultFallbackRoutingIsm'),
      );

      // initialize the fallback routing ISM
      logger.debug('Initializing fallback routing ISM ...');
      const tx = await ism['initialize(address,uint32[],address[])'](
        config.owner,
        availableDomainIds,
        submoduleAddresses,
        this.multiProvider.getTransactionOverrides(this.args.chain),
      );

      await this.multiProvider.handleTx(this.chain, tx);
      // return the fallback routing ISM
      return ism;
    }

    // then deploy the domain routing ISM
    logger.debug('Deploying domain routing ISM ...');
    return this.deployDomainRoutingIsm({
      owner: config.owner,
      domainIds: availableDomainIds,
      submoduleAddresses,
    });
  }

  protected async deployDomainRoutingIsm({
    owner,
    domainIds,
    submoduleAddresses,
  }: {
    owner: string;
    domainIds: number[];
    submoduleAddresses: string[];
  }): Promise<DomainRoutingIsm> {
    const overrides = this.multiProvider.getTransactionOverrides(
      this.args.chain,
    );

    const signer = this.multiProvider.getSigner(this.args.chain);
    const domainRoutingIsmFactory = DomainRoutingIsmFactory__factory.connect(
      this.args.addresses.domainRoutingIsmFactory,
      signer,
    );

    // estimate gas
    const estimatedGas = await domainRoutingIsmFactory.estimateGas.deploy(
      owner,
      domainIds,
      submoduleAddresses,
      overrides,
    );

    // deploying new domain routing ISM, add gas buffer
    const tx = await domainRoutingIsmFactory.deploy(
      owner,
      domainIds,
      submoduleAddresses,
      {
        gasLimit: addBufferToGasLimit(estimatedGas),
        ...overrides,
<<<<<<< HEAD
        gasLimit: addBufferToGasLimit(estimatedGas),
=======
>>>>>>> dedaa34c
      },
    );

    const receipt = await this.multiProvider.handleTx(this.args.chain, tx);
    const dispatchLogs = findMatchingLogEvents(
      receipt.logs,
      domainRoutingIsmFactory.interface,
      'ModuleDeployed',
    );

    if (dispatchLogs.length === 0) {
      throw new Error('No ModuleDeployed event found');
    }

    const moduleAddress = dispatchLogs[0].args['module'];
    return DomainRoutingIsm__factory.connect(moduleAddress, signer);
  }

  protected async deployAggregationIsm({
    config,
    logger,
  }: {
    config: AggregationIsmConfig;
    logger: Logger;
  }): Promise<IAggregationIsm> {
    const addresses: Address[] = [];
    // Needs to be deployed sequentially because Ethers will throw `Error: replacement fee too low`
    for (const module of config.modules) {
      const submodule = await this.deploy({ config: module });
      addresses.push(submodule.address);
    }

    const factoryName = 'staticAggregationIsmFactory';
    const address = await EvmModuleDeployer.deployStaticAddressSet({
      chain: this.chain,
      factory: this.factories[factoryName],
      values: addresses,
      logger: logger,
      threshold: config.threshold,
      multiProvider: this.multiProvider,
    });

    const signer = this.multiProvider.getSigner(this.args.chain);
    return IAggregationIsm__factory.connect(address, signer);
  }

  // filtering out domains which are not part of the multiprovider
  private filterRoutingIsmDomains({ config }: { config: RoutingIsmConfig }) {
    const availableDomainIds: number[] = [];
    const availableDomains = objFilter(
      config.domains,
      (domain, _): _ is IsmConfig => {
        const domainId = this.multiProvider.tryGetDomainId(domain);
        if (domainId === null) {
          this.logger.warn(
            `Domain ${domain} doesn't have chain metadata provided, skipping ...`,
          );
          return false;
        }

        availableDomainIds.push(domainId);
        return true;
      },
    );

    return { availableDomains, availableDomainIds };
  }
}<|MERGE_RESOLUTION|>--- conflicted
+++ resolved
@@ -603,10 +603,6 @@
       {
         gasLimit: addBufferToGasLimit(estimatedGas),
         ...overrides,
-<<<<<<< HEAD
-        gasLimit: addBufferToGasLimit(estimatedGas),
-=======
->>>>>>> dedaa34c
       },
     );
 
