export const addresses = {
  alfajores: {
<<<<<<< HEAD
    upgradeBeaconController: '0xeCa505b0777152e68776f1C5a875EE4dFbf59b94',
    abacusConnectionManager: '0xB01b98d52767280934e98cf5F7B57DaC434473B9',
    interchainGasPaymaster: '0x125379056774C4246d016b2C58c6fbb80ab8829b',
    inboxes: {
      kovan: {
        proxy: '0x65D545ae04b394fAfBE2EeD4036aBbc0485De8Db',
        implementation: '0x5908D50cC36d40ABe284BAb9f43d290D7B083020',
        beacon: '0xDE9b9CbAaB774E9DCC4Af1bdd2b510d97dC1705c',
        validatorManager: '0x70a122D942B38EDC1C3E691aF19209CD17aDe555',
=======
    upgradeBeaconController: '0x1f15e8b9C5ABf2D6f7f9033f95Fcd66b90c8aa27',
    abacusConnectionManager: '0xD57Ff4d8d3872322bD628ed8f9C6bB3617A5ef13',
    interchainGasPaymaster: '0x63BDfEF81688ddd5f135D8a8680f942205E030c2',
    outboxValidatorManager: '0xCfC4862Df4544923265873f2d288AcEd9919d679',
    inboxValidatorManagers: {
      kovan: '0x78BEAd8669B1657BCA3F7aC202D8098f37Eb6c6A',
    },
    outbox: {
      proxy: '0x71f37188d27788ea86E12557edbc9b07E5BDdf03',
      implementation: '0x3219827B9D028Cec62b996147076b4cFCeac282a',
      beacon: '0xe0B98662f15B12E4aCfd950cBe53FAad4b0C0b98',
    },
    inboxes: {
      kovan: {
        proxy: '0x0fda1FDfEaDADdAE9C07C2bdA184935E317688C6',
        implementation: '0x9632B89f335F6f48d8ea32fC95ccc2eA36B33570',
        beacon: '0xc8571652Fe648d2873Af278C4982Ecd07dBb0870',
>>>>>>> 30888396
      },
    },
    outbox: {
      validatorManager: '0xf78caF314423c749681D3C7B08FCd66d7a4BA683',
      proxy: '0xdCCA08dC4ec34d58f69415b0C7C8e0042779c559',
      implementation: '0x63C950170534907d40B77ecF61bd07980B51f2a4',
      beacon: '0x6D91F26Fb1430bC0F557cC8BD7F815b441541c68',
    },
  },
  kovan: {
<<<<<<< HEAD
    upgradeBeaconController: '0x943bA1d4c8A20dd3c568cE16FbaB297F7d3178C3',
    abacusConnectionManager: '0x9318D51F02EcAf21682d546D8260c96580D4b49e',
    interchainGasPaymaster: '0x93Ea081a3F8c5e34F51FA4d164a43d2925e24238',
    outbox: {
      validatorManager: '0x81485d5C439a393375A65b9060aaD791aCD90439',
      proxy: '0xa42Eb261e74Fd92bC376Bb4CC19Ca51Ca7EBFf6C',
      implementation: '0xB5a43311274bEb8478Bd5909e08Fd940FC2A75C9',
      beacon: '0xB4dD7B062A927ff166312a9B49975184965950f7',
    },
    inboxes: {
      alfajores: {
        validatorManager: '0x73B075e931B7dA89E00422Dbc8205369211C40e2',
        proxy: '0x0bA30c539f67027797209B314afE7A0390F536ab',
        implementation: '0x84710af0473Fe6672C9C9e7B2d8B16eCE6D1b581',
        beacon: '0x75f3E7BB237cAEADdf8BA2B22f93884eD3923B8C',
=======
    upgradeBeaconController: '0x74A77C554685651F7dB3784359E1436604794438',
    abacusConnectionManager: '0x3c3b0367A960a6ea1cDe58Bb8A7E33bfC38554D3',
    interchainGasPaymaster: '0x33bE4eAa1A7c04E6Bba63e4F9cfff1eb98CF59F0',
    outboxValidatorManager: '0x3f0e80FfACE85DC573F57b2f552f6F98Fc5984c4',
    inboxValidatorManagers: {
      alfajores: '0x63C950170534907d40B77ecF61bd07980B51f2a4',
    },
    outbox: {
      proxy: '0x24D05ae06F3Ce4CF146958714c2B2FBE8B6a29c4',
      implementation: '0xbA2C920a863122a42c249d89D5954506F00513C3',
      beacon: '0xE8bF352efbC50754442095a04e81A5141fe75e16',
    },
    inboxes: {
      alfajores: {
        proxy: '0x125379056774C4246d016b2C58c6fbb80ab8829b',
        implementation: '0x6D91F26Fb1430bC0F557cC8BD7F815b441541c68',
        beacon: '0xdCCA08dC4ec34d58f69415b0C7C8e0042779c559',
>>>>>>> 30888396
      },
    },
  },
};<|MERGE_RESOLUTION|>--- conflicted
+++ resolved
@@ -1,79 +1,39 @@
 export const addresses = {
   alfajores: {
-<<<<<<< HEAD
-    upgradeBeaconController: '0xeCa505b0777152e68776f1C5a875EE4dFbf59b94',
-    abacusConnectionManager: '0xB01b98d52767280934e98cf5F7B57DaC434473B9',
-    interchainGasPaymaster: '0x125379056774C4246d016b2C58c6fbb80ab8829b',
-    inboxes: {
-      kovan: {
-        proxy: '0x65D545ae04b394fAfBE2EeD4036aBbc0485De8Db',
-        implementation: '0x5908D50cC36d40ABe284BAb9f43d290D7B083020',
-        beacon: '0xDE9b9CbAaB774E9DCC4Af1bdd2b510d97dC1705c',
-        validatorManager: '0x70a122D942B38EDC1C3E691aF19209CD17aDe555',
-=======
     upgradeBeaconController: '0x1f15e8b9C5ABf2D6f7f9033f95Fcd66b90c8aa27',
     abacusConnectionManager: '0xD57Ff4d8d3872322bD628ed8f9C6bB3617A5ef13',
     interchainGasPaymaster: '0x63BDfEF81688ddd5f135D8a8680f942205E030c2',
-    outboxValidatorManager: '0xCfC4862Df4544923265873f2d288AcEd9919d679',
-    inboxValidatorManagers: {
-      kovan: '0x78BEAd8669B1657BCA3F7aC202D8098f37Eb6c6A',
-    },
-    outbox: {
-      proxy: '0x71f37188d27788ea86E12557edbc9b07E5BDdf03',
-      implementation: '0x3219827B9D028Cec62b996147076b4cFCeac282a',
-      beacon: '0xe0B98662f15B12E4aCfd950cBe53FAad4b0C0b98',
-    },
     inboxes: {
       kovan: {
         proxy: '0x0fda1FDfEaDADdAE9C07C2bdA184935E317688C6',
         implementation: '0x9632B89f335F6f48d8ea32fC95ccc2eA36B33570',
         beacon: '0xc8571652Fe648d2873Af278C4982Ecd07dBb0870',
->>>>>>> 30888396
+        validatorManager: '0x78BEAd8669B1657BCA3F7aC202D8098f37Eb6c6A',
       },
     },
     outbox: {
-      validatorManager: '0xf78caF314423c749681D3C7B08FCd66d7a4BA683',
-      proxy: '0xdCCA08dC4ec34d58f69415b0C7C8e0042779c559',
-      implementation: '0x63C950170534907d40B77ecF61bd07980B51f2a4',
-      beacon: '0x6D91F26Fb1430bC0F557cC8BD7F815b441541c68',
+      validatorManager: '0xCfC4862Df4544923265873f2d288AcEd9919d679',
+      proxy: '0x71f37188d27788ea86E12557edbc9b07E5BDdf03',
+      implementation: '0x3219827B9D028Cec62b996147076b4cFCeac282a',
+      beacon: '0xe0B98662f15B12E4aCfd950cBe53FAad4b0C0b98',
     },
   },
   kovan: {
-<<<<<<< HEAD
-    upgradeBeaconController: '0x943bA1d4c8A20dd3c568cE16FbaB297F7d3178C3',
-    abacusConnectionManager: '0x9318D51F02EcAf21682d546D8260c96580D4b49e',
-    interchainGasPaymaster: '0x93Ea081a3F8c5e34F51FA4d164a43d2925e24238',
-    outbox: {
-      validatorManager: '0x81485d5C439a393375A65b9060aaD791aCD90439',
-      proxy: '0xa42Eb261e74Fd92bC376Bb4CC19Ca51Ca7EBFf6C',
-      implementation: '0xB5a43311274bEb8478Bd5909e08Fd940FC2A75C9',
-      beacon: '0xB4dD7B062A927ff166312a9B49975184965950f7',
-    },
-    inboxes: {
-      alfajores: {
-        validatorManager: '0x73B075e931B7dA89E00422Dbc8205369211C40e2',
-        proxy: '0x0bA30c539f67027797209B314afE7A0390F536ab',
-        implementation: '0x84710af0473Fe6672C9C9e7B2d8B16eCE6D1b581',
-        beacon: '0x75f3E7BB237cAEADdf8BA2B22f93884eD3923B8C',
-=======
     upgradeBeaconController: '0x74A77C554685651F7dB3784359E1436604794438',
     abacusConnectionManager: '0x3c3b0367A960a6ea1cDe58Bb8A7E33bfC38554D3',
     interchainGasPaymaster: '0x33bE4eAa1A7c04E6Bba63e4F9cfff1eb98CF59F0',
-    outboxValidatorManager: '0x3f0e80FfACE85DC573F57b2f552f6F98Fc5984c4',
-    inboxValidatorManagers: {
-      alfajores: '0x63C950170534907d40B77ecF61bd07980B51f2a4',
-    },
     outbox: {
+      validatorManager: '0x3f0e80FfACE85DC573F57b2f552f6F98Fc5984c4',
       proxy: '0x24D05ae06F3Ce4CF146958714c2B2FBE8B6a29c4',
       implementation: '0xbA2C920a863122a42c249d89D5954506F00513C3',
       beacon: '0xE8bF352efbC50754442095a04e81A5141fe75e16',
     },
     inboxes: {
       alfajores: {
+        validatorManager: '0x63C950170534907d40B77ecF61bd07980B51f2a4',
         proxy: '0x125379056774C4246d016b2C58c6fbb80ab8829b',
         implementation: '0x6D91F26Fb1430bC0F557cC8BD7F815b441541c68',
         beacon: '0xdCCA08dC4ec34d58f69415b0C7C8e0042779c559',
->>>>>>> 30888396
       },
     },
   },
