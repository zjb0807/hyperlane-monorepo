--- conflicted
+++ resolved
@@ -4,9 +4,6 @@
 
 export const environments = {
   test,
-<<<<<<< HEAD
   dev,
-=======
   testnet,
->>>>>>> cc6c2db5
 };