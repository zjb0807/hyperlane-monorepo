--- conflicted
+++ resolved
@@ -1,25 +1,15 @@
 import { ethers } from 'ethers';
 
-<<<<<<< HEAD
-import { TestMailbox } from '@abacus-network/core';
-import { types, utils } from '@abacus-network/utils';
-=======
-import { TestInbox, TestOutbox } from '@hyperlane-xyz/core';
+import { TestMailbox } from '@hyperlane-xyz/core';
 import { types, utils } from '@hyperlane-xyz/utils';
->>>>>>> 03b2e4c5
 
 import { chainMetadata } from '../consts/chainMetadata';
 import { DomainIdToChainName } from '../domains';
 import { ProxiedContract } from '../proxy';
 import { ChainName, TestChainNames } from '../types';
 
-<<<<<<< HEAD
-import { AbacusCore } from './AbacusCore';
+import { HyperlaneCore } from './HyperlaneCore';
 import { CoreContracts } from './contracts';
-=======
-import { HyperlaneCore } from './HyperlaneCore';
-import { CoreContracts, InboxContracts, OutboxContracts } from './contracts';
->>>>>>> 03b2e4c5
 
 type MockProxyAddresses = {
   kind: 'MOCK';
