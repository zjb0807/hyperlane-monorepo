# @hyperlane-xyz/ccip-server

<<<<<<< HEAD
=======
## 5.6.2

>>>>>>> e2b01585
## 5.6.1

## 5.6.0

## 5.5.0

## 5.4.0

## 5.3.0

## 5.2.1

## 5.2.0

### Patch Changes

- 5a0d68bdc: replace import console module with direct console

## 5.1.0

## 5.0.0

## 4.1.0

## 4.0.0

## 3.16.0

## 3.15.1

## 3.15.0

## 3.14.0

## 3.13.0

## 3.12.0

## 3.11.1

## 3.11.0

## 3.10.0

### Minor Changes

- 96485144a: SDK support for ICA deployment and operation.

## 3.9.0

## 3.8.2

## 3.8.1

## 3.8.0<|MERGE_RESOLUTION|>--- conflicted
+++ resolved
@@ -1,10 +1,7 @@
 # @hyperlane-xyz/ccip-server
 
-<<<<<<< HEAD
-=======
 ## 5.6.2
 
->>>>>>> e2b01585
 ## 5.6.1
 
 ## 5.6.0
