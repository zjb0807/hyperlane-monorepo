{
  "name": "@abacus-network/monorepo",
  "description": "A yarn workspace of many core Abacus packages",
  "version": "0.0.0",
  "devDependencies": {
    "@trivago/prettier-plugin-sort-imports": "^3.2.0",
    "@typescript-eslint/eslint-plugin": "^5.27.0",
    "@typescript-eslint/parser": "^5.27.0",
    "eslint": "^8.16.0",
    "eslint-config-prettier": "^8.5.0",
    "husky": "^8.0.0",
    "lint-staged": "^12.4.3",
    "prettier": "^2.4.1",
    "prettier-plugin-solidity": "^1.0.0-beta.5",
    "ts-node": "^10.8.0",
    "typescript": "^4.7.2"
  },
  "packageManager": "yarn@3.2.0",
  "private": true,
  "scripts": {
<<<<<<< HEAD
    "build": "yarn workspaces foreach --parallel --topological run build",
    "prettier": "yarn workspaces foreach --parallel run prettier",
    "test": "yarn workspaces foreach --parallel --topological run test",
    "postinstall": "husky install"
=======
    "build": "yarn workspaces foreach --verbose --parallel --topological run build",
    "postinstall": "husky install",
    "prettier": "yarn workspaces foreach --verbose --parallel run prettier",
    "lint-ts": "eslint . --ext .ts",
    "test": "yarn workspaces foreach --verbose --parallel run test"
>>>>>>> ee153bea
  },
  "workspaces": [
    "solidity/*",
    "typescript/*"
  ]
}<|MERGE_RESOLUTION|>--- conflicted
+++ resolved
@@ -18,18 +18,11 @@
   "packageManager": "yarn@3.2.0",
   "private": true,
   "scripts": {
-<<<<<<< HEAD
-    "build": "yarn workspaces foreach --parallel --topological run build",
-    "prettier": "yarn workspaces foreach --parallel run prettier",
-    "test": "yarn workspaces foreach --parallel --topological run test",
-    "postinstall": "husky install"
-=======
     "build": "yarn workspaces foreach --verbose --parallel --topological run build",
     "postinstall": "husky install",
     "prettier": "yarn workspaces foreach --verbose --parallel run prettier",
     "lint-ts": "eslint . --ext .ts",
     "test": "yarn workspaces foreach --verbose --parallel run test"
->>>>>>> ee153bea
   },
   "workspaces": [
     "solidity/*",
