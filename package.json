--- conflicted
+++ resolved
@@ -15,13 +15,9 @@
     "husky": "^8.0.0",
     "lint-staged": "^12.4.3",
     "prettier": "^2.8.8",
-<<<<<<< HEAD
-    "tsx": "^4.7.1",
+    "syncpack": "^13.0.0",
+    "tsx": "^4.19.1",
     "zksync-ethers": "^5"
-=======
-    "syncpack": "^13.0.0",
-    "tsx": "^4.19.1"
->>>>>>> 95f1a97e
   },
   "dependencies": {
     "@changesets/cli": "^2.26.2"
